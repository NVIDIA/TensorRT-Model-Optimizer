--- conflicted
+++ resolved
@@ -14,525 +14,6 @@
 # limitations under the License.
 
 import torch
-<<<<<<< HEAD
-from fire import Fire
-from modelopt.torch._compress.decilm.deci_lm_hf_code.block_config import (
-    AttentionConfig,
-    BlockConfig,
-    FFNConfig,
-)
-from tqdm import tqdm
-
-
-def calculate_kv_dim(n_heads_in_group: int, n_head: int, n_embd: int) -> int:
-    if n_heads_in_group is None:
-        return 0
-    n_kv_heads = n_head // n_heads_in_group
-    head_size = n_embd // n_head
-    kv_dim = 2 * n_kv_heads * head_size
-    return kv_dim
-
-
-def raise_unknown_subblock_config_error(subblock_config: Any) -> None:
-    raise ValueError(
-        f"subblock_config should be an instance of FFNConfig or AttentionConfig, instead got {type(subblock_config)}"
-    )
-
-
-def sizeof_dtype(dtype: torch.dtype | str) -> int | float:
-    """returns the size in bytes of the given dtype"""
-    if dtype == "nvfp4":
-        return 1 / 1.7
-    return torch.tensor([], dtype=dtype).element_size()
-
-
-def _sort_by_prefix(strings, prefix_order):
-    """Sorts a list of strings based on a given order of their prefix."""
-    prefix_index = {prefix: i for i, prefix in enumerate(prefix_order)}
-    sorted_strings = sorted(
-        strings, key=lambda s: (prefix_index.get(s.split(".")[0], len(prefix_order)), s)
-    )
-    return sorted_strings
-
-
-def load_puzzle_solutions(
-    puzzle_dir: str | pathlib.Path,
-    include_patterns: list[str] = (),
-    exclude_patterns: list[str] = (),
-    drop_empty_columns: bool = True,
-    default_generation_seq_len: int | None = None,
-) -> pd.DataFrame:
-    """Loads all puzzle solutions from a puzzle directory into a DataFrame.
-
-    Supports `include_patterns` and `exclude_patterns` which are lists of expressions that will be
-    evaluated with `re.findall()`. Can be used together.
-    """
-    puzzle_dir = pathlib.Path(puzzle_dir)
-
-    # Find all matching solutions files.
-    solution_files = list(puzzle_dir.glob("**/solutions.json"))
-    if exclude_patterns:
-        solution_files = [
-            f
-            for f in solution_files
-            if not any(re.findall(pat, str(f)) for pat in exclude_patterns)
-        ]
-    if include_patterns:
-        solution_files = [
-            f for f in solution_files if any(re.findall(pat, str(f)) for pat in include_patterns)
-        ]
-
-    solution_records = []
-    for solution_file in solution_files:
-        with open(solution_file) as f:
-            solutions = json.load(f)
-
-        for sol_idx, sol in enumerate(solutions):
-            mip_constraints = (
-                sol["puzzle_args"].get("mip_constraints") or sol["puzzle_args"]["constraints"]
-            )  # For backward compatibility with old puzzle formats.
-            human_constraints = sol["puzzle_args"].get("human_constraints")
-            args = (
-                sol.get("subblock_stats") or sol["puzzle_args"]["subblock_stats_args"]
-            )  # For partial backward compatibility - if its an old run without "subblock_stats",
-            # we at least take the args used to filter the subblock_stats.
-            total_costs = sol["total_costs"]
-            total_value = sol["total_value"]
-            chosen_items = sol["chosen_items"]
-
-            if "generation_seq_len" not in args and default_generation_seq_len is None:
-                raise ValueError(
-                    "Trying to parse an old puzzle dir (without the full `subblock_stats` in "
-                    "solution.json) without explicitly providing `default_generation_seq_len`. "
-                    "For clarity of the calculated results we don't assume this is 1000 by default. "
-                    "Please provide the argument."
-                )
-
-            gen_seq_len = args.get("generation_seq_len", default_generation_seq_len)
-            calculated_cost_throughput = (
-                gen_seq_len * args["batch_size"] / (total_costs["stats.runtime_ms"] / 1000)
-                if "batch_size" in args and "stats.runtime_ms" in total_costs
-                else np.nan
-            )
-            total_costs["throughput"] = calculated_cost_throughput
-
-            calculated_constraint_throughput = (
-                gen_seq_len * args["batch_size"] / (mip_constraints["stats.runtime_ms"] / 1000)
-                if "batch_size" in args and "stats.runtime_ms" in mip_constraints
-                else np.nan
-            )
-
-            record = (
-                {
-                    f"mip_constraint.{k.removeprefix('stats.')}": v
-                    for k, v in mip_constraints.items()
-                }
-                | {f"human_constraint.{k}": v for k, v in human_constraints.items()}
-                | {
-                    f"args.{k}": v
-                    for k, v in args.items()
-                    if k in ("batch_size", "gpu", "prefill_seq_len", "generation_seq_len")
-                }
-                | {f"costs.{k.removeprefix('stats.')}": v for k, v in total_costs.items()}
-                | total_value  # keys in `total_value` already includes the `total_value.` prefix
-                | {
-                    "calculated_constraint_throughput": calculated_constraint_throughput,
-                    "solution_idx": sol_idx,
-                    "solution_file": str(solution_file),
-                    "chosen_items": chosen_items,
-                }
-            )
-            solution_records.append(record)
-
-    if not solution_records:
-        raise ValueError(
-            f"No solutions were found in {puzzle_dir} ({include_patterns=}, {exclude_patterns=})"
-        )
-
-    df = pd.DataFrame.from_dict(solution_records)
-    df = df.reindex(
-        _sort_by_prefix(
-            df.columns, ["human_constraint", "mip_constraint", "args", "costs", "metrics"]
-        ),
-        axis="columns",
-    )
-
-    if drop_empty_columns:
-        df = df.dropna(axis="columns", how="all")
-
-    return df
-
-
-def load_json(file_path: str):
-    if not os.path.exists(file_path):
-        print("file does not exist {file_path}")
-        return None
-
-    with open(file=file_path) as f:
-        return json.load(f)
-
-
-def save_json(obj: object, file_path: str):
-    with open(file=file_path, mode="w") as f:
-        return json.dump(obj, f)
-
-
-def print_solution(solution_path: str, solution_id=0):
-    solution = load_json(solution_path)
-    if solution is not None:
-        sol = solution
-        if isinstance(solution, list):
-            sol = solution[solution_id]
-        elif isinstance(solution, dict) and solution.get("puzzle_solution") is not None:
-            sol = solution.get("puzzle_solution")
-        print(sol["solution_repr"])
-
-        sol["total_costs"]["stats.num_params"] = (
-            f"{sol['total_costs']['stats.num_params'] / 1e9:.2f}B"
-        )
-
-        print("costs are: ", sol["total_costs"])
-        print("sum kl_div is : ", sol["total_value"])
-        sum_kl_div = sol["total_value"]["metrics.kl_div_loss"]
-        # actual kl_div
-        validation_path = solution_path.replace(
-            ".json", f"--validation/solution_{solution_id}.json"
-        )
-        if os.path.exists(validation_path):
-            validation = load_json(validation_path)
-            kl_div_loss = validation["kl_div_loss"]["avg"]
-            lm_loss = validation["lm_loss"]["avg"]
-            print(f"actual {kl_div_loss=}")
-            print(f"actual {lm_loss=}")
-            print(f"{sum_kl_div:.3f}, {kl_div_loss:.3f}, {lm_loss:.3f}")
-
-
-def get_block_repr(parent_layer_indices, single_sequence_replacement):
-    block_variant_name = ""
-    if isinstance(single_sequence_replacement, list):
-        for block_config in single_sequence_replacement:
-            block_variant_name += block_config_to_str(deepcopy(block_config))
-
-    else:
-        block_variant_name = block_config_to_str(deepcopy(single_sequence_replacement))
-    return f"block(s) {parent_layer_indices}: " + block_variant_name
-
-
-def load_scores(validation_dir: str) -> pd.DataFrame:
-    rows = []
-    for solution_path in tqdm(list(pathlib.Path(validation_dir).glob("solution*.json"))):
-        solution_info = json.loads(solution_path.read_text())
-        solution_id = re.search(r"solution_(\d+)", solution_path.stem).group(1)
-        # return solution_info
-        # print(solution_path)
-        # print(solution_info["puzzle_solution"]["single_sequence_replacement"].keys())
-        replacement_info = solution_info["puzzle_solution"]["single_sequence_replacement"]
-        parent_layer_indices = replacement_info["parent_layer_indices"]
-        # kl_div_loss = solution_info['kl_div_loss']
-        scores = {
-            k: v["avg"] for k, v in solution_info.items() if isinstance(v, dict) and v.get("avg")
-        }
-
-        child_block_configs = deepcopy(replacement_info["child_block_configs"].copy())
-        if isinstance(child_block_configs, list):
-            block_variant_name = ""
-            for block_config in child_block_configs:
-                block_variant_name += block_config_to_str(deepcopy(block_config))
-        else:
-            block_variant_name = block_config_to_str(deepcopy(block_config))
-        rows.append(
-            {
-                "solution_id": solution_id,
-                "parent_layer_indices": parent_layer_indices,
-                "block_variant_name": block_variant_name,
-                "block_repr": get_block_repr(parent_layer_indices, block_config),
-                "block_config": replacement_info["child_block_configs"],
-                **scores,
-            }
-        )
-
-    return pd.DataFrame(rows)
-
-
-def load_val_results(validation_dir: str) -> pd.DataFrame:
-    rows = []
-    validation_dir = pathlib.Path(validation_dir)
-    sol_paths = list(validation_dir.rglob("solution_0.json"))
-    teacher_paths = list(validation_dir.rglob("teacher.json"))
-    for solution_path in tqdm(sol_paths + teacher_paths):
-        solution_info = json.loads(solution_path.read_text())
-        solution_id = (
-            str(solution_path.parent.parent.relative_to(validation_dir))
-            if solution_path.name != "teacher.json"
-            else "teacher"
-        )
-        scores = {
-            k: v["avg"] for k, v in solution_info.items() if isinstance(v, dict) and v.get("avg")
-        }
-        rows.append({"solution_id": solution_id, **scores})
-    df = pd.DataFrame(rows)
-    df = df.drop_duplicates()
-    return df
-
-
-def validate_scores_with_solutions(validation_dir: str, solutions_path: str) -> pd.DataFrame:
-    scores_df = load_scores(validation_dir=validation_dir)
-    solutions_list = pd.read_json(solutions_path)
-
-    def add_sol_num(idx: int, block_repr):
-        return f"{idx}  {block_repr}"
-
-    solutions_repr = [
-        add_sol_num(
-            idx,
-            get_block_repr(
-                s["single_block_replacement"]["block_idx"],
-                s["single_block_replacement"]["block_config"],
-            ),
-        )
-        for idx, s in enumerate(solutions_list)
-    ]
-    scores_df["sol_repr"] = scores_df["solution_id"] + " " + scores_df["block_repr"]
-
-    assert len(np.setdiff(scores_df.sol_repr, solutions_repr)) == 0
-
-
-def delete_scores(validation_dir: str, blocks_regex: str):
-    scores_df = load_scores(validation_dir=validation_dir)
-
-    score_ids_to_delete = scores_df.query(f'block_repr.str.contains("{blocks_regex}")').solution_id
-    for score in score_ids_to_delete:
-        scores_path = Path(validation_dir) / f"solution_{score}.json"
-        print(f"about to delete: {scores_path}")
-        os.remove(scores_path)
-
-
-def solution_to_str(block_configs: list[dict[str, Any] | BlockConfig]) -> str:
-    block_configs = deepcopy(block_configs)
-    reps = []
-    for block_idx, block_config in enumerate(block_configs):
-        rep = f"block_{block_idx}:".ljust(9)
-        rep += block_config_to_str(block_config)
-        reps.append(rep)
-    rep = "\n".join(reps) + "\n"
-    return rep
-
-
-def block_config_to_str(block_config: BlockConfig | dict[str, Any] | None) -> str | None:
-    if block_config is None:
-        return None
-    rep = ""
-    if dataclasses.is_dataclass(block_config):
-        block_config = dataclasses.asdict(block_config)
-    for subblock_name in ["attention", "ffn"]:
-        subblock_config = block_config[subblock_name]
-        rep += subblock_config_to_str(subblock_config, subblock_name)
-    return rep
-
-
-def subblock_config_to_str(
-    subblock_config: FFNConfig | AttentionConfig | dict[str, Any] | None,
-    subblock_name: None | str = None,
-) -> str | None:
-    if subblock_config is None:
-        return None
-    subblock_name = (
-        "ffn"
-        if isinstance(subblock_config, FFNConfig)
-        else "mamba"
-        if isinstance(subblock_config, AttentionConfig) and subblock_config.is_mamba
-        else "attention"
-        if isinstance(subblock_config, AttentionConfig)
-        else subblock_name
-    )
-    assert subblock_name is not None, "Must provide subblock_name if subblock_config is a dict."
-
-    if dataclasses.is_dataclass(subblock_config):
-        subblock_config = dataclasses.asdict(subblock_config)
-
-    if subblock_name == "attention" and subblock_config.get("mamba") is not None:
-        subblock_name = "mamba"
-
-    if subblock_name == "ffn" and subblock_config.get("moe") is not None:
-        subblock_name = "moe"
-
-    rep = f"  {subblock_name}"
-    if subblock_config.get("no_op"):
-        rep += "  no_op".ljust(8)
-    elif subblock_config.get("replace_with_linear"):
-        rep += "  linear".ljust(8)
-    elif subblock_name == "ffn":
-        intermediate_size = subblock_config["intermediate_size"]
-        rep += f"  intermediate_{intermediate_size}".ljust(8)
-    elif subblock_name == "attention":
-        n_heads_in_group = subblock_config["n_heads_in_group"]
-        rep += f"  gqa_{n_heads_in_group}".ljust(8)
-    elif subblock_name == "mamba":
-        mamba_num_heads = subblock_config["mamba"]["num_heads"]
-        mamba_head_dim = subblock_config["mamba"]["head_dim"]
-        rep += f"  num_heads_{mamba_num_heads}  head_dim_{mamba_head_dim}".ljust(8)
-    elif subblock_name == "moe":
-        moe_num_local_experts = subblock_config["moe"]["num_local_experts"]
-        moe_expert_intermediate_dim = subblock_config["moe"]["expert_intermediate_dim"]
-        shared_expert_intermediate_dim = subblock_config["moe"]["shared_expert_intermediate_dim"]
-        num_experts_per_tok = subblock_config["moe"]["num_experts_per_tok"]
-        rep += (
-            f"  num_experts_{moe_num_local_experts}  "
-            f"expert_intermediate_dim_{moe_expert_intermediate_dim}  "
-            f"shared_expert_intermediate_dim_{shared_expert_intermediate_dim}  "
-            f"num_experts_per_tok_{num_experts_per_tok}"
-        ).ljust(8)
-    else:
-        raise ValueError(f"subblock_config_to_str: unrecognized subblock_name: {subblock_name}.")
-
-    return rep
-
-
-def pareto_frontier(
-    df: pd.DataFrame,
-    x: str,
-    y: str,
-    x_bigger_is_better: bool = False,  # default: smaller x is better
-    y_bigger_is_better: bool = True,  # default: bigger y is better
-) -> pd.DataFrame:
-    """
-    Returns the Pareto frontier (non-dominated points) from df based on the criteria:
-    - For the x-axis, if x_bigger_is_better is True, then higher x values are preferred;
-      if False, lower x values are preferred.
-    - For the y-axis, if y_bigger_is_better is True, then higher y values are preferred;
-      if False, lower y values are preferred.
-
-    A point is considered dominated if there exists another point that is strictly better
-    in both dimensions.
-    """
-    # Extract the columns as numpy arrays.
-    X = df[x].to_numpy().copy()  # noqa: N806
-    Y = df[y].to_numpy().copy()  # noqa: N806
-
-    # Transform the coordinates so that "higher is always better" in both dimensions.
-    if not x_bigger_is_better:
-        X = -X  # noqa: N806
-    if not y_bigger_is_better:
-        Y = -Y  # noqa: N806
-
-    n_points = len(df)
-    is_dominated = np.zeros(n_points, dtype=bool)
-
-    # For each point, check if any other point is strictly better in both dimensions.
-    for i in range(n_points):
-        domination_mask = (X[i] < X) & (Y[i] < Y)
-        if np.any(domination_mask):
-            is_dominated[i] = True
-
-    # Return the DataFrame filtered to only include non-dominated points.
-    return df[~is_dominated]
-
-
-def non_max_suppression(
-    df: pd.DataFrame,
-    x: str,
-    y: str,
-    max_x_diff: float,
-    y_bigger_is_better: bool,
-) -> pd.DataFrame:
-    """
-    Filter rows in the DataFrame such that if two rows are within `diff` along the x-axis,
-    only the one with the preferred y value is kept.
-
-    Parameters:
-    - df: pandas DataFrame.
-    - x: Column name for the x-axis values.
-    - y: Column name for the y-axis values.
-    - max_x_diff: Distance threshold on the x-axis.
-    - y_bigger_is_better:
-          If True, keeps the row with the larger y value (default).
-          If False, keeps the row with the smaller y value.
-
-    Returns:
-    - A DataFrame with only the selected rows.
-    """
-    # Sort by y: descending if higher y is preferred, ascending if lower y is preferred.
-    df_sorted = df.sort_values(y, ascending=not y_bigger_is_better)
-    kept_indices = []
-
-    # Iterate over rows in the sorted DataFrame.
-    for idx, row in df_sorted.iterrows():
-        x_val = row[x]
-        # Skip the row if its x value is within diff of any already-kept row.
-        if any(abs(x_val - df.loc[kept_idx, x]) < max_x_diff for kept_idx in kept_indices):
-            continue
-        kept_indices.append(idx)
-
-    # Return the filtered DataFrame (optionally sorted in the original order).
-    return df.loc[kept_indices]
-
-
-def soft_pareto_frontier(
-    df: pd.DataFrame,
-    x_col: str,
-    y_col: str,
-    y_bigger_is_better: bool,
-    window: int | Literal["auto"] = "auto",
-    median_diff_factor: float = 2.5,
-) -> pd.DataFrame:
-    """
-    Removes low-valued outliers in a sliding window fashion.
-    Good for getting a soft-pareto frontier, that keeps more than just the very best values.
-    The auto window is len(df) // 5.
-    """
-    y = df.sort_values(x_col)[y_col]
-    if not y_bigger_is_better:
-        y = -y
-    y_to_keep = rolling_low_values_filter(y, window, median_diff_factor)
-    indices_to_keep = y_to_keep.index
-    return df.loc[indices_to_keep]
-
-
-def rolling_low_values_filter(
-    s: pd.Series,
-    window: int | Literal["auto"] = "auto",
-    median_diff_factor: float = 2.5,
-) -> pd.Series:
-    """
-    Implements a rolling function that does this given a window:
-    1. calculates the max in the window
-    2. calculates diff=(max-y) for each y in the window
-    3. calculates the median diff
-    4. marks values that are smaller than max - 2 * median_diff
-    5. removes from the series entries that were marked at least once
-    """
-    s = s[s.notna()]
-    if window == "auto":
-        window = len(s) // 5
-
-    # Create a boolean mask with the same index as the series.
-    marks = pd.Series(False, index=s.index)
-
-    # Iterate over every possible window
-    for start in range(len(s) - window + 1):
-        # Select the current window
-        window_slice = s.iloc[start : start + window]
-
-        # Step 1: Compute the maximum in the window
-        max_val = window_slice.max()
-
-        # Step 2: Compute the difference between max and each value in the window
-        diff = max_val - window_slice
-
-        # Step 3: Compute the median of these differences
-        median_diff = diff.median()
-
-        # Step 4: Identify values that are smaller than (max - median_diff_factor * median_diff)
-        threshold = max_val - median_diff_factor * median_diff
-        mark_window = window_slice < threshold
-
-        # Update the mask: mark an index if it is marked in any window
-        marks.iloc[start : start + window] |= mark_window
-
-    # Step 5: Remove all entries that were marked at least once
-    return s[~marks]
-=======
->>>>>>> d541baac
 
 
 class EmptyInitOnDevice(torch.overrides.TorchFunctionMode):
