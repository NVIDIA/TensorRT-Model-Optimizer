# SPDX-FileCopyrightText: Copyright (c) 2024 NVIDIA CORPORATION & AFFILIATES. All rights reserved.
# SPDX-License-Identifier: Apache-2.0
#
# Licensed under the Apache License, Version 2.0 (the "License");
# you may not use this file except in compliance with the License.
# You may obtain a copy of the License at
#
# http://www.apache.org/licenses/LICENSE-2.0
#
# Unless required by applicable law or agreed to in writing, software
# distributed under the License is distributed on an "AS IS" BASIS,
# WITHOUT WARRANTIES OR CONDITIONS OF ANY KIND, either express or implied.
# See the License for the specific language governing permissions and
# limitations under the License.

"""
Compress NAS plugin for the Modelopt framework (based on Puzzle algorithm: https://arxiv.org/abs/2411.19146).

It is used by mtn.convert() to convert a model from HF format to DeciLM format + do pruning scoring
and save pruned checkpoints, and by mtn.search() to perform the MIP-based NAS search.
"""

import datetime
from pathlib import Path

import mip_and_realize_models
import scoring
import torch
from torch import nn

<<<<<<< HEAD
import modelopt.torch._compress.build_library_and_stats as build_library_and_stats
=======
>>>>>>> 1f724665
import modelopt.torch._compress.pruning.pruning_ckpts as pruning_ckpts
from modelopt.torch._compress.activation_scoring import score_pruning_activations
from modelopt.torch._compress.decilm.converters.convert_llama3_to_decilm import (
    convert_llama3_to_decilm,
)
from modelopt.torch._compress.tools.hydra_utils import initialize_hydra_config_for_dir
<<<<<<< HEAD
=======
from modelopt.torch._compress.tools.logger import mprint
>>>>>>> 1f724665
from modelopt.torch._compress.tools.runtime import NativeDdpRuntime
from modelopt.torch.nas.conversion import NASModeRegistry
from modelopt.torch.opt.config import ModeloptBaseConfig, ModeloptField
from modelopt.torch.opt.mode import (
    ConvertEntrypoint,
    ConvertReturnType,
    MetadataDict,
    ModeDescriptor,
    RestoreEntrypoint,
)
from modelopt.torch.opt.searcher import BaseSearcher, SearchStateDict


class CompressModel(nn.Module):
    pass  # No model implementation is needed for the compress mode


class CompressConfig(ModeloptBaseConfig):
    """Configuration for Compress NAS algorithm."""

    # Input model path to compress in the HF format
    input_model_path: str = ModeloptField(
        default="",
        title="",
        description="",
    )

    # Hydra config directory containing the search space definition
    hydra_config_dir: str = ModeloptField(
        default="",
        title="",
        description="",
    )

    # Hydra config name containing the search space definition
    hydra_config_name: str = ModeloptField(
        default="",
        title="",
        description="",
    )

    # Directory to save the compressed model and intermediate results
    puzzle_dir: str = ModeloptField(
        default="",
        title="",
        description="",
    )

    # Dataset path to use for scoring in prunining and NAS search
    dataset_path: str = ModeloptField(
        default="",
        title="",
        description="",
    )


def convert_compress_model(model: nn.Module, config: CompressConfig) -> ConvertReturnType:
    """1. Convert the model from HF format to DeciLM format.
    2. Score the pruning activations.
    3. Prune the model and save pruned checkpoints

    The output of this step will be used by mnt.search() to perform the NAS search.
    """

    # NativeDdpRuntime must be initialized/closed from outside of this function, so we are
    # NOT calling runtime.cleanup() here. TODO: Not optimal - redesign it.
    runtime = NativeDdpRuntime(
        dtype=torch.bfloat16, torch_distributed_timeout=datetime.timedelta(10)
    )

    # Required for mtn.search() to read NAS configuration
    model.hydra_config_dir = config.hydra_config_dir
    model.hydra_config_name = config.hydra_config_name
    model.puzzle_dir = config.puzzle_dir
    model.dataset_path = config.dataset_path

    # Load hydra config
    hydra_cfg = initialize_hydra_config_for_dir(
        config_dir=config.hydra_config_dir,
        config_name=config.hydra_config_name,
        overrides=[
            f"puzzle_dir={config.puzzle_dir}",
            f"dataset_path={config.dataset_path}",
        ],
    )

<<<<<<< HEAD
    # Convert HF model to DeciLM model
    # TODO: Make it generic, do not call convert_llama3_to_decilm directly.
    hf_ckpt_teacher_dir = "ckpts/teacher"  # TODO: make it configurable
    convert_llama3_to_decilm(
        input_dir=config.input_model_path,
        output_dir=Path(config.puzzle_dir) / hf_ckpt_teacher_dir,
    )
=======
    # Convert Llama3 model to DeciLM model
    if runtime.global_rank == 0:
        mprint("Compress Progress 2/8: converting model from HF to DeciLM (single-gpu)")
        hf_ckpt_teacher_dir = "ckpts/teacher"  # TODO: make it configurable
        convert_llama3_to_decilm(
            input_dir=config.input_model_path,
            output_dir=Path(config.puzzle_dir) / hf_ckpt_teacher_dir,
        )
    runtime.wait_for_everyone()
>>>>>>> 1f724665

    # Score_pruning_activations (distributed processing)
    mprint("Compress Progress 3/8: scoring pruning activations (multi-gpu)")
    score_pruning_activations.launch_score_activations(hydra_cfg, runtime)

    # Prune the model and save pruned checkpoints
    if runtime.global_rank == 0:
        mprint(
            "Compress Progress 4/8: pruning the model and saving pruned checkpoints (single-gpu)"
        )
        pruning_ckpts.launch_prune_ckpt(hydra_cfg)
    runtime.wait_for_everyone()

    return model, {}


def restore_compress_model(
    model: nn.Module, config: CompressConfig, metadata: MetadataDict
) -> nn.Module:
    """Restore is not needed for the compress mode as we are not saving any model state"""
    return model


@NASModeRegistry.register_mode
class CompressDescriptor(ModeDescriptor):
    """Descriptor for the Compress mode."""

    @property
    def name(self) -> str:
        """String identifier for this mode."""
        return "compress"

    @property
    def config_class(self) -> type[ModeloptBaseConfig]:
        """Configuration class for this mode."""
        return CompressConfig

    @property
    def search_algorithm(self) -> type[BaseSearcher]:
        """Return the associated searcher implementation."""

        return CompressSearcher

    @property
    def convert(self) -> ConvertEntrypoint:
        """Entrypoint to convert a model."""
        return convert_compress_model

    @property
    def restore(self) -> RestoreEntrypoint:
        """Entrypoint to restore a model."""
        return restore_compress_model

    @property
    def export_mode(self) -> str | None:
        """The mode that corresponds to the export mode.
        For now, this will be a no-op as there is no modelopt's concept of search space defined
        for the compress algorithm.
        """
        return "export_nas"


class CompressSearcher(BaseSearcher):
    """Runs NAS search for the Compress mode."""

    @property
    def default_state_dict(self) -> SearchStateDict:
        """Not needed for the compress mode as we are not saving any model state"""
        return {}

    def run_search(self) -> None:
        # NativeDdpRuntime must be initialized/closed from outside of this function, so we are
        # NOT calling runtime.cleanup() here. TODO: Not optimal - redesign it.
        runtime = NativeDdpRuntime(
            dtype=torch.bfloat16, torch_distributed_timeout=datetime.timedelta(10)
        )

        # Load hydra config
        hydra_cfg = initialize_hydra_config_for_dir(
            config_dir=self.model.hydra_config_dir,
            config_name=self.model.hydra_config_name,
            overrides=[
                f"puzzle_dir={self.model.puzzle_dir}",
                f"dataset_path={self.model.dataset_path}",
            ],
        )

        # Build_library_and_stats (single process)
        if runtime.global_rank == 0:
            mprint(
                "Compress Progress 5/8: building replacement library and subblock statistics (single-gpu)"
            )
            build_library_and_stats.launch_build_library_and_stats(hydra_cfg)
        runtime.wait_for_everyone()

        # Calc_one_block_scores (distributed processing)
        mprint("Compress Progress 6/8: calculating one block scores (multi-gpu)")
        scoring.launch_scoring(hydra_cfg, runtime)

        # mip_and_realize_models (distributed processing)
        mprint("Compress Progress 7/8: running MIP and realizing models (multi-gpu)")
        mip_and_realize_models.launch_mip_and_realize_model(hydra_cfg, runtime)<|MERGE_RESOLUTION|>--- conflicted
+++ resolved
@@ -28,20 +28,14 @@
 import torch
 from torch import nn
 
-<<<<<<< HEAD
-import modelopt.torch._compress.build_library_and_stats as build_library_and_stats
-=======
->>>>>>> 1f724665
 import modelopt.torch._compress.pruning.pruning_ckpts as pruning_ckpts
+from modelopt.torch._compress import build_library_and_stats
 from modelopt.torch._compress.activation_scoring import score_pruning_activations
 from modelopt.torch._compress.decilm.converters.convert_llama3_to_decilm import (
     convert_llama3_to_decilm,
 )
 from modelopt.torch._compress.tools.hydra_utils import initialize_hydra_config_for_dir
-<<<<<<< HEAD
-=======
 from modelopt.torch._compress.tools.logger import mprint
->>>>>>> 1f724665
 from modelopt.torch._compress.tools.runtime import NativeDdpRuntime
 from modelopt.torch.nas.conversion import NASModeRegistry
 from modelopt.torch.opt.config import ModeloptBaseConfig, ModeloptField
@@ -128,16 +122,8 @@
         ],
     )
 
-<<<<<<< HEAD
-    # Convert HF model to DeciLM model
+    # Convert Llama3 model to DeciLM model
     # TODO: Make it generic, do not call convert_llama3_to_decilm directly.
-    hf_ckpt_teacher_dir = "ckpts/teacher"  # TODO: make it configurable
-    convert_llama3_to_decilm(
-        input_dir=config.input_model_path,
-        output_dir=Path(config.puzzle_dir) / hf_ckpt_teacher_dir,
-    )
-=======
-    # Convert Llama3 model to DeciLM model
     if runtime.global_rank == 0:
         mprint("Compress Progress 2/8: converting model from HF to DeciLM (single-gpu)")
         hf_ckpt_teacher_dir = "ckpts/teacher"  # TODO: make it configurable
@@ -146,7 +132,6 @@
             output_dir=Path(config.puzzle_dir) / hf_ckpt_teacher_dir,
         )
     runtime.wait_for_everyone()
->>>>>>> 1f724665
 
     # Score_pruning_activations (distributed processing)
     mprint("Compress Progress 3/8: scoring pruning activations (multi-gpu)")
