# SPDX-FileCopyrightText: Copyright (c) 2024 NVIDIA CORPORATION & AFFILIATES. All rights reserved.
# SPDX-License-Identifier: Apache-2.0
#
# Licensed under the Apache License, Version 2.0 (the "License");
# you may not use this file except in compliance with the License.
# You may obtain a copy of the License at
#
# http://www.apache.org/licenses/LICENSE-2.0
#
# Unless required by applicable law or agreed to in writing, software
# distributed under the License is distributed on an "AS IS" BASIS,
# WITHOUT WARRANTIES OR CONDITIONS OF ANY KIND, either express or implied.
# See the License for the specific language governing permissions and
# limitations under the License.

"""
Compress NAS plugin for the Modelopt framework (based on Puzzle algorithm: https://arxiv.org/abs/2411.19146).
"""

import datetime
from pathlib import Path

import torch
from torch import nn

import modelopt.torch._compress.build_library_and_stats as build_library_and_stats
import modelopt.torch._compress.mip.mip_and_realize_models as mip_and_realize_models
import modelopt.torch._compress.pruning.pruning_ckpts as pruning_ckpts
import modelopt.torch._compress.scoring.scoring as scoring
from modelopt.torch._compress.activation_scoring import score_pruning_activations
from modelopt.torch._compress.decilm.converters.convert_llama3_to_decilm import (
    convert_llama3_to_decilm,
)
<<<<<<< HEAD
from modelopt.torch._compress.tools.hydra import initialize_hydra_config_for_dir
from modelopt.torch._compress.tools.logger import mprint
=======
from modelopt.torch._compress.tools.hydra_utils import initialize_hydra_config_for_dir
>>>>>>> 8c67cf77
from modelopt.torch._compress.tools.runtime import NativeDdpRuntime
from modelopt.torch.nas.conversion import NASModeRegistry
from modelopt.torch.opt.config import ModeloptBaseConfig, ModeloptField
from modelopt.torch.opt.mode import (
    ConvertEntrypoint,
    ConvertReturnType,
    MetadataDict,
    ModeDescriptor,
    RestoreEntrypoint,
)
from modelopt.torch.opt.searcher import BaseSearcher, SearchStateDict


class CompressModel(nn.Module):
    pass  # No model implementation is needed for the compress mode


class CompressConfig(ModeloptBaseConfig):
    """Configuration for Compress NAS algorithm."""

    # Input model path to compress in the HF format
    input_model_path: str = ModeloptField(
        default="",
        title="",
        description="",
    )

    # Hydra config directory containing the search space definition
    hydra_config_dir: str = ModeloptField(
        default="",
        title="",
        description="",
    )

    # Hydra config name containing the search space definition
    hydra_config_name: str = ModeloptField(
        default="",
        title="",
        description="",
    )

    # Directory to save the compressed model and intermediate results
    puzzle_dir: str = ModeloptField(
        default="",
        title="",
        description="",
    )

    # Dataset path to use for scoring in prunining and NAS search
    dataset_path: str = ModeloptField(
        default="",
        title="",
        description="",
    )


def convert_compress_model(model: nn.Module, config: CompressConfig) -> ConvertReturnType:
    """1. Convert the model from HF format to DeciLM format.
    2. Score the pruning activations.
    3. Prune the model and save pruned checkpoints

    The output of this step will be used by mnt.search() to perform the NAS search.
    """

    # NativeDdpRuntime must be initialized/closed from outside of this function, so we are
    # NOT calling runtime.cleanup() here. TODO: Not optimal - redesign it.
    runtime = NativeDdpRuntime(
        dtype=torch.bfloat16, torch_distributed_timeout=datetime.timedelta(10)
    )

    # Required for mtn.search() to read NAS configuration
    model.hydra_config_dir = config.hydra_config_dir
    model.hydra_config_name = config.hydra_config_name
    model.puzzle_dir = config.puzzle_dir
    model.dataset_path = config.dataset_path

    # Load hydra config
    hydra_cfg = initialize_hydra_config_for_dir(
        config_dir=config.hydra_config_dir,
        config_name=config.hydra_config_name,
        overrides=[
            f"puzzle_dir={config.puzzle_dir}",
            f"dataset_path={config.dataset_path}",
        ],
    )

<<<<<<< HEAD
    # Convert Llama3 model to DeciLM model
    if runtime.global_rank == 0:
        mprint("Compress Progress 2/8: converting model from HF to DeciLM (single-gpu)")
        hf_ckpt_teacher_dir = "ckpts/teacher"  # TODO: make it configurable
        convert_llama3_to_decilm(
            input_dir=config.input_model_path,
            output_dir=Path(config.puzzle_dir) / hf_ckpt_teacher_dir,
        )
    runtime.wait_for_everyone()
=======
    # Convert HF model to DeciLM model
    # TODO: Make it generic, do not call convert_llama3_to_decilm directly.
    hf_ckpt_teacher_dir = "ckpts/teacher"  # TODO: make it configurable
    convert_llama3_to_decilm(
        input_dir=config.input_model_path,
        output_dir=Path(config.puzzle_dir) / hf_ckpt_teacher_dir,
    )
>>>>>>> 8c67cf77

    # Score_pruning_activations (distributed processing)
    mprint("Compress Progress 3/8: scoring pruning activations (multi-gpu)")
    score_pruning_activations.launch_score_activations(hydra_cfg, runtime)

    # Prune the model and save pruned checkpoints
    if runtime.global_rank == 0:
        mprint(
            "Compress Progress 4/8: pruning the model and saving pruned checkpoints (single-gpu)"
        )
        pruning_ckpts.launch_prune_ckpt(hydra_cfg)
    runtime.wait_for_everyone()

    return model, {}


def restore_compress_model(
    model: nn.Module, config: CompressConfig, metadata: MetadataDict
) -> nn.Module:
    """Restore is not needed for the compress mode as we are not saving any model state"""
    return model


@NASModeRegistry.register_mode
class CompressDescriptor(ModeDescriptor):
    """Descriptor for the Compress mode."""

    @property
    def name(self) -> str:
        """String identifier for this mode."""
        return "compress"

    @property
    def config_class(self) -> type[ModeloptBaseConfig]:
        """Configuration class for this mode."""
        return CompressConfig

    @property
    def search_algorithm(self) -> type[BaseSearcher]:
        """Return the associated searcher implementation."""

        return CompressSearcher

    @property
    def convert(self) -> ConvertEntrypoint:
        """Entrypoint to convert a model."""
        return convert_compress_model

    @property
    def restore(self) -> RestoreEntrypoint:
        """Entrypoint to restore a model."""
        return restore_compress_model

    @property
    def export_mode(self) -> str | None:
        """The mode that corresponds to the export mode.
        For now, this will be a no-op as there is no modelopt's concept of search space defined
        for the compress algorithm.
        """
        return "export_nas"


class CompressSearcher(BaseSearcher):
    """Runs NAS search for the Compress mode."""

    @property
    def default_state_dict(self) -> SearchStateDict:
        """Not needed for the compress mode as we are not saving any model state"""
        return {}

    def run_search(self) -> None:
        # NativeDdpRuntime must be initialized/closed from outside of this function, so we are
        # NOT calling runtime.cleanup() here. TODO: Not optimal - redesign it.
        runtime = NativeDdpRuntime(
            dtype=torch.bfloat16, torch_distributed_timeout=datetime.timedelta(10)
        )

        # Load hydra config
        hydra_cfg = initialize_hydra_config_for_dir(
            config_dir=self.model.hydra_config_dir,
            config_name=self.model.hydra_config_name,
            overrides=[
                f"puzzle_dir={self.model.puzzle_dir}",
                f"dataset_path={self.model.dataset_path}",
            ],
        )

        # Build_library_and_stats (single process)
        if runtime.global_rank == 0:
            mprint(
                "Compress Progress 5/8: building replacement library and subblock statistics (single-gpu)"
            )
            build_library_and_stats.launch_build_library_and_stats(hydra_cfg)
        runtime.wait_for_everyone()

        # Calc_one_block_scores (distributed processing)
        mprint("Compress Progress 6/8: calculating one block scores (multi-gpu)")
        scoring.launch_scoring(hydra_cfg, runtime)

        # mip_and_realize_models (distributed processing)
        mprint("Compress Progress 7/8: running MIP and realizing models (multi-gpu)")
        mip_and_realize_models.launch_mip_and_realize_model(hydra_cfg, runtime)<|MERGE_RESOLUTION|>--- conflicted
+++ resolved
@@ -31,12 +31,8 @@
 from modelopt.torch._compress.decilm.converters.convert_llama3_to_decilm import (
     convert_llama3_to_decilm,
 )
-<<<<<<< HEAD
-from modelopt.torch._compress.tools.hydra import initialize_hydra_config_for_dir
+from modelopt.torch._compress.tools.hydra_utils import initialize_hydra_config_for_dir
 from modelopt.torch._compress.tools.logger import mprint
-=======
-from modelopt.torch._compress.tools.hydra_utils import initialize_hydra_config_for_dir
->>>>>>> 8c67cf77
 from modelopt.torch._compress.tools.runtime import NativeDdpRuntime
 from modelopt.torch.nas.conversion import NASModeRegistry
 from modelopt.torch.opt.config import ModeloptBaseConfig, ModeloptField
@@ -123,7 +119,6 @@
         ],
     )
 
-<<<<<<< HEAD
     # Convert Llama3 model to DeciLM model
     if runtime.global_rank == 0:
         mprint("Compress Progress 2/8: converting model from HF to DeciLM (single-gpu)")
@@ -133,15 +128,6 @@
             output_dir=Path(config.puzzle_dir) / hf_ckpt_teacher_dir,
         )
     runtime.wait_for_everyone()
-=======
-    # Convert HF model to DeciLM model
-    # TODO: Make it generic, do not call convert_llama3_to_decilm directly.
-    hf_ckpt_teacher_dir = "ckpts/teacher"  # TODO: make it configurable
-    convert_llama3_to_decilm(
-        input_dir=config.input_model_path,
-        output_dir=Path(config.puzzle_dir) / hf_ckpt_teacher_dir,
-    )
->>>>>>> 8c67cf77
 
     # Score_pruning_activations (distributed processing)
     mprint("Compress Progress 3/8: scoring pruning activations (multi-gpu)")
