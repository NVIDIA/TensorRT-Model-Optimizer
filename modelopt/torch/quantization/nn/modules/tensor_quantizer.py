# SPDX-FileCopyrightText: Copyright (c) 2024 NVIDIA CORPORATION & AFFILIATES. All rights reserved.
# SPDX-License-Identifier: Apache-2.0
#
# Licensed under the Apache License, Version 2.0 (the "License");
# you may not use this file except in compliance with the License.
# You may obtain a copy of the License at
#
# http://www.apache.org/licenses/LICENSE-2.0
#
# Unless required by applicable law or agreed to in writing, software
# distributed under the License is distributed on an "AS IS" BASIS,
# WITHOUT WARRANTIES OR CONDITIONS OF ANY KIND, either express or implied.
# See the License for the specific language governing permissions and
# limitations under the License.

"""TensorQuantizer Module."""

import contextlib
import math
import warnings
from typing import TYPE_CHECKING, Any

import torch
import torch.distributed as dist

try:
    from torch.distributed.tensor import DTensor
except ImportError:
    DTensor = None

if hasattr(torch.onnx, "_globals"):
    from torch.onnx._globals import GLOBALS
else:  # torch >= 2.9
    from torch.onnx._internal.torchscript_exporter._globals import GLOBALS

import torch.nn.functional as F
from torch import nn

from modelopt.torch.utils import standardize_constructor_args
from modelopt.torch.utils.distributed import DistributedProcessGroup

from ... import calib
from ... import utils as quant_utils
from ...config import QuantizerAttributeConfig
from ...qtensor import (
    BaseQuantizedTensor,
    FP8QTensor,
    INT4QTensor,
    INT8QTensor,
    MXFP4QTensor,
    NF4QTensor,
    NVFP4QTensor,
    QTensorWrapper,
)
from ...tensor_quant import dynamic_block_quant, fake_tensor_quant, scaled_e4m3
from ...utils import is_torch_export_mode
from ..functional import normalized_hadamard_transform

if TYPE_CHECKING:
    from collections.abc import Callable

__all__ = ["SequentialQuantizer", "TensorQuantizer"]


class TensorQuantizer(nn.Module):
    """Tensor quantizer module.

    This module manages quantization and calibration of input tensor. It can perform fake (simulated quantization)
    or real quantization for various precisions and formats such as FP8 per-tensor, INT8 per-channel,
    INT4 per-block etc.

    If quantization is enabled, it calls the appropriate quantization functional and
    returns the quantized tensor. The quantized tensor data type will be same as the input tensor data type for
    fake quantization. During calibration mode, the module collects the statistics using its calibrator.

    The quantization parameters are as described in
    :class:`QuantizerAttributeConfig <modelopt.torch.quantization.config.QuantizerAttributeConfig>`. They can be set
    at initialization using ``quant_attribute_cfg`` or later by calling :meth:`set_from_attribute_config`.

    Args:
        quant_attribute_cfg: An instance of
            :class:`QuantizerAttributeConfig <modelopt.torch.quantization.config.QuantizerAttributeConfig>` or None.
            If None, default values are used.
        if_quant: A boolean. If True, quantization is enabled in the forward path.
        if_calib: A boolean. If True, calibration is enabled in the forward path.
        amax: None or an array like object such as list, tuple, numpy array, scalar
            which can be used to construct amax tensor.
    """

    _skip_properties_for_save_restore = {
        "_calibrator",
        "_bias_calibrator",
        "_original_shape",
        "_block_reshape_size",
        "_padding",
        # Extra flags added by huggingface
        "_is_hf_initialized",
        # Extra flags added by deepspeed
        "ds_external_parameters",
        "all_parameters",
        "_external_params",
        "_original_parameters",
        "post_bwd_fn",
        "ds_grads_remaining",
        "ds_id",
        "pre_bwd_fn",
    }

    def __init__(
        self,
        quant_attribute_cfg=None,
        if_quant=True,
        if_calib=False,
        amax=None,
    ):
        """Initialize quantizer and set up required variables."""
        super().__init__()
        quant_attribute_cfg = (
            quant_attribute_cfg if quant_attribute_cfg is not None else QuantizerAttributeConfig()
        )
        if amax is not None:
            self.amax = amax

        self.set_from_attribute_config(quant_attribute_cfg)

        self._if_quant = if_quant
        self._if_calib = if_calib
        self._enable_pre_quant_scale = True
        self._dequantize = False
        self._input_dtype = None

        # Lazy initialize the bias calibrator for KV cache quantization
        self._bias_calibrator = None

    def set_from_attribute_config(self, attribute_cfg: QuantizerAttributeConfig | dict):
        """Set quantizer attributes from attribute_dict.

        The attributes are defined in
        :class:`QuantizerAttributeConfig <modelopt.torch.quantization.config.QuantizerAttributeConfig>`.
        """

        def _calibrator_setter(val):
            if val in ["max", "histogram"]:
                calib_cls = calib.MaxCalibrator if val == "max" else calib.HistogramCalibrator
                args, kwargs = (self._num_bits, self._axis, self._unsigned), {}
            else:
                calib_cls, args, kwargs = standardize_constructor_args(val)
            return calib_cls(*args, **kwargs)

        # Some attributes need custom handling.
        # By default, attributes from config are mapped to a name ``f"_{attribute}"``
        _custom_setters: dict[str, tuple[str, Callable]] = {
            "enable": ("_disabled", lambda val: val is False),
            "type": ("_dynamic", lambda val: val == "dynamic"),
            "calibrator": ("_calibrator", _calibrator_setter),
        }

        for attribute, val in attribute_cfg.items():
            assert attribute in QuantizerAttributeConfig.model_fields, (
                f"{attribute} is not a valid `TensorQuantizer` attribute"
            )
            _tq_attribute_name, _setter = _custom_setters.get(
                attribute, (f"_{attribute}", lambda v: v)
            )
            setattr(self, _tq_attribute_name, _setter(val))

        if self.is_mx_format:
            self._pass_through_bwd = True

    def dequantize(self, inputs: BaseQuantizedTensor | QTensorWrapper):
        """De-quantize a real quantized tensor to a given dtype."""
        qtensor = inputs.get_qtensor() if isinstance(inputs, QTensorWrapper) else inputs
        assert isinstance(qtensor, BaseQuantizedTensor), "Expected input as real quantized tensors."
        kwarg = {
            "scale": self._scale,
            "block_sizes": self.block_sizes,
            "double_scale": getattr(self, "_double_scale", None),
            "scale_zeros": getattr(self, "_scale_zeros", None),
        }
        return qtensor.dequantize(**kwarg)

    @property
    def num_bits(self):
        """Return num_bits for quantization."""
        return self._num_bits

    @num_bits.setter
    def num_bits(self, value):
        self._num_bits = value
        self._calibrator._num_bits = value

    @property
    def maxbound(self):
        """Return maxbound for quantization."""
        if self._num_bits == (4, 3):
            return 448.0
        if self._num_bits == (2, 1) and self._block_sizes.get("scale_bits") == (4, 3):
            return 6.0
        return (1 << (self._num_bits - 1 + int(self._unsigned))) - 1

    @property
    def unsigned(self):
        """Return True if unsigned quantization is used."""
        return self._unsigned

    @unsigned.setter
    def unsigned(self, value):
        self._unsigned = value
        self._calibrator._unsigned = value

    @property
    def pre_quant_scale(self):
        """Return pre_quant_scale used for smoothquant."""
        if not hasattr(self, "_pre_quant_scale") or not self._enable_pre_quant_scale:
            return None
        return self._pre_quant_scale

    @pre_quant_scale.setter
    def pre_quant_scale(self, value):
        assert value is not None, "pre_quant_scale cannot be set to None."
        assert self._enable_pre_quant_scale, (
            "pre_quant_scale cannot be set when forward_with_pre_quant_scale is False."
        )
        if not isinstance(value, torch.Tensor):
            value = torch.tensor(value)
        if not hasattr(self, "_pre_quant_scale"):
            self.register_buffer("_pre_quant_scale", value.clone().detach())
        else:
            if self._pre_quant_scale.shape != value.shape:
                raise RuntimeError("Changing shape when setting pre_quant_scale is not allowed.")
            self._pre_quant_scale.data.copy_(
                value.clone().detach().to(self._pre_quant_scale.device)
            )

    @property
    def amax(self):
        """Return amax for quantization."""
        if not hasattr(self, "_amax") or self.is_mx_format:
            return None
        assert not self._dynamic, "Dynamic quantization does not have fixed amax"
        return self._amax

    @amax.setter
    def amax(self, value):
        assert value is not None, "amax cannot be set to None."

        if not isinstance(value, torch.Tensor):
            value = torch.tensor(value)

        if not hasattr(self, "_amax"):
            self.register_buffer("_amax", value.clone().detach())
        else:
            if self._amax.shape != value.shape:
                raise RuntimeError("Changing shape when setting amax is not allowed.")
            self._amax.data.copy_(value.clone().detach().to(self._amax.device))

    def reset_amax(self):
        """Reset amax to None."""
        if hasattr(self, "_amax"):
            delattr(self, "_amax")
        self._calibrator.reset()
        self.reset_bias()

    def reset_bias(self):
        """Reset bias to None."""
        if hasattr(self, "_bias_value"):
            delattr(self, "_bias_value")
        if self._bias_calibrator is not None:
            self._bias_calibrator.reset()

    @property
    def step_size(self):
        """Return step size for integer quantization."""
        if not hasattr(self, "_amax"):
            warnings.warn("step_size is undefined under dynamic amax mode!")
            return None
        assert isinstance(self._num_bits, int), (
            "Step size is not defined for non-integer quantization."
        )
        return self._amax / (2.0 ** (self._num_bits - 1 + int(self._unsigned)) - 1.0)

    @property
    def axis(self):
        """Return axis for quantization."""
        return self._axis

    @axis.setter
    def axis(self, value):
        self._axis = value
        self._calibrator._axis = value

    @property
    def block_sizes(self):
        """Return block_sizes for quantization."""
        return self._block_sizes

    @block_sizes.setter
    def block_sizes(self, value):
        self._axis = None
        self._block_sizes = value

    @property
    def bias(self):
        """Return bias for quantization."""
        if not hasattr(self, "_bias"):
            return None
        return self._bias

    @property
    def bias_axis(self):
        """Return bias_axis for quantization."""
        if not hasattr(self, "_bias_axis"):
            return None
        return self._bias_axis

    @bias_axis.setter
    def bias_axis(self, value):
        assert value is not None, "bias_axis cannot be set to None."
        assert isinstance(value, (tuple, list)), "bias_axis must be a tuple or a list."
        self._bias_axis = value

    @property
    def bias_method(self):
        """Return bias_method for quantization."""
        if self._bias is None:
            return None
        return self._bias.get("method", "mean")

    @property
    def bias_type(self):
        """Return bias_type for quantization."""
        if self._bias is None:
            return None
        return self._bias.get("type", "static")

    @bias_type.setter
    def bias_type(self, value):
        assert value in [
            "static",
            "dynamic",
        ], "bias_type must be either 'static' or 'dynamic'."
        self._bias["type"] = value

    @property
    def bias_value(self):
        """Return bias for quantization."""
        if not hasattr(self, "_bias_value"):
            return None
        return self._bias_value

    @bias_value.setter
    def bias_value(self, value):
        assert value is not None, "bias cannot be set to None."

        if not isinstance(value, torch.Tensor):
            value = torch.tensor(value)

        if not hasattr(self, "_bias_value"):
            self.register_buffer("_bias_value", value.clone().detach())
        else:
            if self._bias_value.shape != value.shape:
                raise RuntimeError("Changing shape when setting bias is not allowed.")
            self._bias_value.data.copy_(value.clone().detach().to(self._bias_value.device))

    @property
    def bias_calibrator(self):
        """Return bias_calibrator for quantization."""
        # Get reduce_axis from bias config
        # Bias calibration supports per-channel and per-token quantization
        if self._bias_calibrator is None and self.bias is not None:
            self.bias_axis = tuple(k for k in self.bias if isinstance(k, int))
            if self._bias is not None:
                self._bias_calibrator = calib.BiasCalibrator(
                    method=self.bias_method,
                    axis=self.bias_axis,
                )

        return self._bias_calibrator

    @property
    def fake_quant(self):
        """Return True if fake quantization is used."""
        return self._fake_quant

    @property
    def narrow_range(self):
        """Return True if symmetric integer range for signed quantization is used."""
        return self._narrow_range

    @narrow_range.setter
    def narrow_range(self, value):
        self._narrow_range = value

    @property
    def is_enabled(self):
        """Return true if the modules is not disabled."""
        return not self._disabled

    def disable(self):
        """Bypass the module.

        Neither of calibration, clipping and quantization will be performed if the module is disabled.
        """
        self._disabled = True

    def enable(self):
        """Enable the module."""
        self._disabled = False

    @property
    def trt_high_precision_dtype(self):
        """Return True if FP16 AMAX is used when exporting the model."""
        return self._trt_high_precision_dtype

    @trt_high_precision_dtype.setter
    def trt_high_precision_dtype(self, value):
        self._trt_high_precision_dtype = value

    @property
    def is_mx_format(self):
        """Check if is MX formats."""
        return (
            self.block_sizes is not None
            and self.block_sizes.get("type", None) == "dynamic"
            and self.block_sizes.get("scale_bits", None) == (8, 0)
        )

    def disable_calib(self):
        """Disable calibration."""
        self._if_calib = False

    def enable_calib(self):
        """Enable calibration."""
        if self._calibrator is None:
            raise ValueError("Calibrator was not created, cannot enable calibration.")

        # Dynamic quantization does not need calibration.
        if self._dynamic:
            return
        self._if_calib = True

    def disable_quant(self):
        """Disable quantization."""
        self._if_quant = False

    def enable_quant(self):
        """Enable quantization."""
        self._if_quant = True

    def load_calib_amax(self, *args, **kwargs):
        """Load amax from calibrator.

        Updates the amax buffer with value computed by the calibrator, creating it if necessary.
        ``*args`` and ``**kwargs`` are directly passed to ``compute_amax``, except ``"strict"`` in
        ``kwargs``. Refer to ``compute_amax`` for more details.
        """
        assert not self._dynamic, "Dynamic quantization does not need calibration."

        strict = kwargs.pop("strict", True)
        if getattr(self, "_calibrator", None) is None:
            raise RuntimeError("Calibrator not created.")
        calib_amax = self._calibrator.compute_amax(*args, **kwargs)
        if calib_amax is None:
            err_msg = (
                "Calibrator returned None. This usually happens when calibrator hasn't seen any"
                " tensor."
            )
            if not strict:
                warnings.warn(err_msg)
                warnings.warn("Set amax to NaN!")
                calib_amax = torch.tensor(math.nan)
            else:
                raise RuntimeError(
                    err_msg
                    + " Passing 'strict=False' to `load_calib_amax()` will ignore the error."
                )
        if not hasattr(self, "_amax"):
            self.register_buffer("_amax", calib_amax.clone().detach())
        else:
            self._amax.data.copy_(calib_amax.clone().detach())

    def load_calib_bias(self, *args, **kwargs):
        """Load affine bias for quantization."""
        assert not self._dynamic, "Dynamic quantization does not need calibration."
        calib_bias = self.bias_calibrator.compute_bias(*args, **kwargs)
        if calib_bias is None:
            raise RuntimeError(
                "Calibrator returned None. This usually happens when calibrator hasn't seen any tensor."
            )

        if not hasattr(self, "_bias_value"):
            self.register_buffer("_bias_value", calib_bias.clone().detach())
        else:
            self._bias_value.data.copy_(calib_bias.clone().detach())

    def _get_amax(self, inputs):
        """Get amax from buffer or compute it dynamically."""
        if hasattr(self, "_amax"):
            amax = self._amax
        else:
            reduce_axis = quant_utils.convert_quantization_axis_to_reduce_axis(inputs, self._axis)
            amax = quant_utils.reduce_amax(inputs, axis=reduce_axis, keepdims=True).detach()

        amax = amax.detach() if is_torch_export_mode() else amax.data
        return amax

    def validate_attr(
        self, attr_value=None, attr_name="amax", raise_error=False, warn_error=False, name=""
    ):
        """Validate attribute."""
        attr_value = attr_value if attr_value is not None else getattr(self, attr_name, None)
        if attr_value is None or (isinstance(attr_value, torch.Tensor) and attr_value.is_meta):
            return True
        is_valid = (
            torch.all(attr_value >= 0)
            and not torch.any(torch.isinf(attr_value))
            and not torch.any(torch.isnan(attr_value))
        )
        if is_valid:
            return True
        name = f"{name}." if name else ""
        msg = f"{name}{attr_name} contains invalid values: {attr_value}"
        if warn_error:
            warnings.warn(msg)
        if raise_error:
            raise ValueError(msg)
        return False

    def _get_bias(self, inputs):
        """Get bias from buffer or compute it dynamically."""
        if self.bias_calibrator is None:
            return None

        if self.bias_type == "static":
            bias = self._bias_value
        elif self.bias_type == "dynamic":
            bias = self.bias_calibrator.compute_dynamic_bias(inputs)
        else:
            raise ValueError(f"Unsupported bias type: {self.bias_type}")
        return bias

    def _is_real_quantize_support(self):
        """Check if real quantization is supported for this quant config."""
        return (
            (self._num_bits == 4 and self._block_sizes)
            or (self._num_bits == (2, 1) and self._block_sizes)
            or self._num_bits in ((4, 3), 8)  # Int8
        )

    def _real_quantize(self, inputs):
        assert self._is_real_quantize_support(), "Real quantization not supported for this format."

        buffer_to_register = {}
        if self._num_bits == (4, 3):
            # FP8 quantization
            # For per-tensor/per-channel quantization, we might need amax which is synced across all ranks
            outputs, _scale = FP8QTensor.quantize(
                inputs,
                axis=self._axis,
                block_sizes=self._block_sizes,
                scales=self.amax / 448.0 if self.amax is not None else None,
            )
            buffer_to_register["_scale"] = _scale
        elif self._num_bits == 8:
            outputs, _scale = INT8QTensor.quantize(
                inputs, axis=self._axis, block_sizes=self._block_sizes
            )
            buffer_to_register["_scale"] = _scale
        elif self._block_sizes.get("scale_bits", 0) == 8 and self._block_sizes.get(
            "scale_block_sizes", None
        ):
            # NF4 double quantization
            # Return real quantized tensor class and store scales inside the TensorQuantizer
            outputs, scales = NF4QTensor.quantize(
                inputs, self._block_sizes[-1], self._block_sizes["scale_block_sizes"][-1]
            )

            _scale, _double_scale, _scale_zeros = NF4QTensor.double_quantization(
                scales,
                self._block_sizes["scale_block_sizes"][-1],
                self._block_sizes["scale_bits"],
            )
            buffer_to_register["_scale"] = _scale
            buffer_to_register["_double_scale"] = _double_scale
            buffer_to_register["_scale_zeros"] = _scale_zeros
        elif (
            self._block_sizes.get("scale_bits") == (8, 0)
            and self._block_sizes.get("type") == "dynamic"
        ):
            # MX quantization
            if self._num_bits == (2, 1):
                outputs, scales = MXFP4QTensor.quantize(inputs, self._block_sizes[-1])
                buffer_to_register["_scale"] = scales
            else:
                raise ValueError(
                    f"Real quantization for MX {self._num_bits} format is not supported."
                )
        elif self._block_sizes.get("scale_bits") == (4, 3):
            # NVFP4 default quantization
            # Return real quantized tensor and store scales inside TensorQuantizer
            outputs, _weights_scaling_factor, _weights_scaling_factor_2 = NVFP4QTensor.quantize(
                inputs,
                self._block_sizes[-1],
                weights_scaling_factor_2=self.amax.float() / (448.0 * 6.0)
                if self.amax is not None
                else None,
                try_tensorrt=True,
            )
            buffer_to_register["_scale"] = _weights_scaling_factor
            buffer_to_register["_double_scale"] = _weights_scaling_factor_2
        else:
            outputs, _scale = INT4QTensor.quantize(inputs, self._block_sizes[-1])
            buffer_to_register["_scale"] = _scale
        for k, v in buffer_to_register.items():
            self._set_buffer(k, v)

        # We assume _real_quantize is called when compress the model weights, and we set
        # self._dequantize to True so that future forward call will only do dequantize.
        self._dequantize = True
        return outputs

    def _fake_quantize(self, inputs):
        """Fake quantization."""
        amax = None
        if not self.is_mx_format:
            amax = self._get_amax(inputs)
<<<<<<< HEAD
            # self._validate_amax(amax)
=======
>>>>>>> 340eb7a7

        if self.block_sizes is not None and self.block_sizes.get("type", "static") == "dynamic":
            # Block quantization, including dynamic and static block quantization
            block_size = self.block_sizes.get(-1, None) or self.block_sizes.get(
                inputs.dim() - 1, None
            )
            if block_size is None:
                raise ValueError("block size for dynamic quantization not found.")

            outputs = dynamic_block_quant(
                inputs,
                block_size,
                amax,
                self._get_bias(inputs),
                self._num_bits,
                self.block_sizes.get("scale_bits", None),
                getattr(self, "_trt_high_precision_dtype", None),
                getattr(self, "_onnx_quantizer_type", None),
                self._pass_through_bwd,
            )
        elif isinstance(self._num_bits, tuple):
            # Float-point quantization, e.g., FP8
            E, M = self._num_bits  # noqa: N806

            outputs = scaled_e4m3(
                inputs,
                amax,
                self._get_bias(inputs),
                E,
                M,
                self._trt_high_precision_dtype,
                self._pass_through_bwd,
            )

        else:
            # Integer quantization, e.g., INT8
            outputs = fake_tensor_quant(
                inputs,
                amax,
                self._get_bias(inputs),
                self._num_bits,
                self._unsigned,
                self._narrow_range,
                self._trt_high_precision_dtype,
                self._pass_through_bwd,
                self.block_sizes.get(-1) if self.block_sizes else None,
                self.axis[0] if isinstance(self.axis, tuple) else self.axis,
            )
        return outputs

    def _check_onnx_readiness(self, inputs):
        """Check if quantizer is ready for ONNX export."""
        if not self.block_sizes or self.block_sizes.get("scale_bits", None) != (8, 0):
            assert hasattr(self, "_amax"), (
                "Quantizer has not been calibrated. ONNX export requires the quantizer to be"
                " calibrated. Calibrate and load amax before exporting to ONNX."
            )

        if self._if_calib:
            warnings.warn(
                "Quantizer is in calibration mode. "
                "Please complete calibration before exporting to ONNX for correct results."
            )

        amax = self._get_amax(inputs)

        # We only support scalar amax for E4M3 ONNX export
        if isinstance(self.num_bits, tuple):
            assert amax.numel() == 1, (
                "E4M3 supports ONNX export only for per-tensor quantization."
                " Per-tensor quantization requires scalar amax. "
                f"Received non-scalar amax of shape: {amax.shape}"
            )

    def _setup_for_blockquant(self, inputs: torch.Tensor):
        # Get reshape sizes and paddings for block-quantization
        def get_axis_quant_params(ax):
            ax = ax if ax in self.block_sizes else ax - inputs.dim()
            bsize = self.block_sizes.get(ax, None)
            padding, ax_slice = None, None
            if bsize is not None and inputs.shape[ax] % bsize != 0:
                padding = (bsize - (inputs.shape[ax] % bsize), 0)
                ax_slice = slice(inputs.shape[ax])
            return bsize, padding, ax_slice

        def set_quant_params(axis, block_reshape_size, padding, slices, amax_shape=None):
            self._axis = tuple(axis)
            if hasattr(self, "_calibrator"):
                self._calibrator._axis = self._axis
            self._original_shape = inputs.shape
            self._block_reshape_size = torch.Size(block_reshape_size)
            if padding is not None:
                self._padding = tuple(padding)
                self._original_shape = F.pad(inputs, self._padding, "constant", 0).shape
            if slices is not None:
                self._slices = slices
            if amax_shape:
                self._amax_shape_for_export = amax_shape

        # Reshape size have already been set
        if hasattr(self, "_block_reshape_size"):
            return

        reshape_size, quantize_axis, paddings, slices = [], [], [], []

        # special handling for block-quantization along the last axis:
        # flatten the input for faster execution
        if (self.block_sizes.get(inputs.dim() - 1, None) or self.block_sizes.get(-1, None)) and len(
            QuantizerAttributeConfig._get_block_quant_axes_and_sizes(self.block_sizes)
        ) == 1:
            bsize, padding, ax_slice = get_axis_quant_params(inputs.dim() - 1)
            slices = None if ax_slice is None else (*(slice(None),) * (inputs.dim() - 1), ax_slice)
            padding = padding if not padding else tuple(reversed(padding))
            amax_shape_for_export = (*(inputs.shape[:-1]), -1)
            set_quant_params((0,), (-1, bsize), padding, slices, amax_shape_for_export)
            return

        for ax in range(inputs.dim()):
            bsize, padding, ax_slice = get_axis_quant_params(ax)
            paddings.append(padding)
            slices.append(ax_slice)
            if bsize is not None:
                reshape_size.extend([math.ceil(inputs.shape[ax] / bsize), bsize])
                quantize_axis.extend([True, False])
            else:
                reshape_size.append(inputs.shape[ax])
                quantize_axis.append(True)

        quant_axis = [i for i in range(len(quantize_axis)) if quantize_axis[i]]

        slices = (
            None if all(s is None for s in slices) else [s if s else slice(None) for s in slices]
        )

        if all(p is None for p in paddings):
            paddings = None
        else:
            new_paddings = []
            for padding in paddings:
                if not (new_paddings or padding):
                    continue
                new_paddings.extend(padding if padding else (0, 0))
            paddings = tuple(reversed(new_paddings))

        set_quant_params(quant_axis, reshape_size, paddings, slices)

    def _process_for_blockquant(self, inputs: torch.Tensor):
        if hasattr(self, "_padding"):
            inputs = F.pad(inputs, self._padding, "constant", 0)

        if inputs.shape != self._original_shape:
            raise ValueError(
                f"Input shape has changed from {self._original_shape} to {inputs.shape}."
                " Block-quantization requires a fixed input shape."
            )
        inputs = inputs.reshape(self._block_reshape_size)
        return inputs

    def _reset_to_original_shape(self, outputs: torch.Tensor):
        outputs = outputs.reshape(self._original_shape)
        if hasattr(self, "_slices"):
            outputs = outputs[self._slices]
        return outputs

    def _block_sizes_to_axis(self, x: torch.Tensor):
        """Convert block_sizes to axis in per-channel/tensor quantization.

        For example, for input tensor with shape (B, T, H),
        {"block_sizes": {-1: None, -3: None}} equals to {axis: (-2)}, amax shape: (1, T, 1),
        {"block_sizes": {-1: None, -2: None, -3: None}} equals to {axis: None}, amax shape: (1, T, 1)
        """
        block_sizes = self._block_sizes
        if block_sizes is None:
            return

        def _check_per_channel_block_sizes(block_sizes):
            # Check per-channel/block quant
            return all(v is None for k, v in block_sizes.items() if isinstance(k, int))

        if _check_per_channel_block_sizes(block_sizes):
            # Convert block_sizes to axis
            assert self.axis is None, "Axis and block_sizes are both set."
            axis = tuple(k if k >= 0 else k + x.dim() for k in block_sizes if isinstance(k, int))
            self.axis = tuple(i for i in range(x.dim()) if i not in axis) or None

            # remove block_sizes
            self._block_sizes = None

    def export_amax(self) -> torch.Tensor | None:
        """Export correctly formatted/shaped amax."""
        if self.block_sizes is not None and self.block_sizes.get("type", None) == "dynamic":
            return self.amax

        if self.amax is None:
            return None

        if not hasattr(self, "_amax_shape_for_export"):
            amax = self.amax
        else:
            amax = self.amax.reshape(self._amax_shape_for_export)
        amax[amax == 0] = self.maxbound
        amax = torch.nan_to_num(amax, nan=self.maxbound)
        clamp_min, clamp_max = torch.finfo(amax.dtype).tiny, torch.finfo(amax.dtype).max
        amax = amax.clamp(min=clamp_min, max=clamp_max)

        self.validate_attr(attr_name="_amax", attr_value=amax)

        if self.block_sizes is None:
            # tensorrt_llm assumes the scaling_factor dim >= 1 for per-tensor.
            if self.axis is None:
                amax = amax.unsqueeze(0)

            # If single-axis quantization, squeeze amax
            elif isinstance(self.axis, int) or (
                isinstance(self.axis, (list, tuple)) and len(self.axis) == 1
            ):
                amax = amax.squeeze()

        return amax

    def forward(self, inputs):
        """Apply tensor_quant function to inputs.

        Args:
            inputs: A Tensor of type float32/float16/bfloat16.

        Returns:
            outputs: A Tensor of type output_dtype
        """
        if DTensor is not None and isinstance(inputs, DTensor):
            # TensorQuantizer only handles regular non-DTensor inputs
            device_mesh, placements = inputs.device_mesh, inputs.placements
            outputs = self.forward(inputs.to_local())
            return DTensor.from_local(outputs, device_mesh, placements)

        if isinstance(inputs, (BaseQuantizedTensor, QTensorWrapper)):
            assert self._dequantize, "No dequantization stats in the tensor quantizer."
            return self.dequantize(inputs)

        # Early return if nothing is collected during the forward (e.g. MoE)
        if inputs.numel() == 0:
            return inputs

        # Activation scaling for smoothquant
        if self.pre_quant_scale is not None:
            inputs = inputs * self.pre_quant_scale

        # Rotating the input
        if self._rotate:
            inputs = normalized_hadamard_transform(inputs)

        if self._disabled:
            # if quantizer is disabled, we still need to track the input dtype for saving the model
            # TODO: This is a temporary solution and needs to be removed once megatron supports
            # non-homogeneous layers
            self._input_dtype = inputs.dtype if hasattr(inputs, "dtype") else None
            return inputs

        if (
            not is_torch_export_mode()
            and not torch.compiler.is_compiling()
            and GLOBALS.in_onnx_export
        ):
            # GLOBALS could break TorchDynamo for some Pytorch versions (i.e., 2.3.0)
            self._check_onnx_readiness(inputs)

        if self.block_sizes is not None and self._fake_quant:
            # To support the new block_sizes representation for per-channel quantization,
            # convert the dim dict in block_sizes to axis.
            # The axis attribute is still preserved for backward compatibility.
            self._block_sizes_to_axis(inputs)

        if (
            self.block_sizes is not None
            and self.block_sizes.get("type", None) != "dynamic"
            and self._fake_quant
        ):
            # Tensor reshaping is required for static block quantization
            # Tensor shapes are handled separately by the quantization kernels for dynamic block quantization
            self._setup_for_blockquant(inputs)
            inputs = self._process_for_blockquant(inputs)

        outputs = inputs

        block_size = None
        if self._if_calib and not self._dynamic:
            if self._calibrator is None:
                raise RuntimeError("Calibrator was not created.")
            # Shape is only known when it sees the first tensor
            if self.block_sizes is not None and self.block_sizes.get("type", None) == "dynamic":
                block_size = self.block_sizes.get(-1, None) or self.block_sizes.get(
                    inputs.dim() - 1, None
                )
                assert block_size is not None, "block size for dynamic quantization not found."

            self.collect(inputs)

        if self._if_quant:
            # Check if the input tensor is contiguous
            # Non-contiguous tensors will generate incorrect FP4 quantization results
            if hasattr(inputs, "is_contiguous") and not inputs.is_contiguous():
                inputs.data = inputs.data.contiguous()
            if self.fake_quant:
                outputs = self._fake_quantize(inputs)
            elif not self._dequantize:
                outputs = self._real_quantize(inputs)
            else:
                raise ValueError(
                    "self._dequantize is True and self.fake_quant is False. "
                    "This case should have been handled."
                )

        if (
            self.block_sizes is not None
            and self.block_sizes.get("type", None) != "dynamic"
            and self._fake_quant
        ):
            outputs = self._reset_to_original_shape(outputs)

        return outputs

    def _short_amax(self, fmt=".4f"):
        """Short description of amax.

        Returns:
            'dynamic': if _amax is not registered
            'amax': if _amax is per-tensor
            '[min, max](size)': if _amax is per-channel
        """
        if self.is_mx_format:
            return "None"
        if not hasattr(self, "_amax"):
            return "dynamic"
        if self._amax is None:
            return "None"
        if self._amax.is_meta:
            return "meta"
        if self._amax.numel() == 1:
            return f"{self._amax.item():{fmt}}"
        return (
            f"[{self._amax.min().item():{fmt}},"
            f" {self._amax.max().item():{fmt}}]({self._amax.numel()})"
        )

    def extra_repr(self):
        """Set the extra information about this module."""
        if self._disabled:
            return "disabled"
        s = f"{'unsigned ' if self._unsigned else ''}{self._num_bits} bit"
        s += " narrow" if (self._narrow_range) else ""
        s += " fake" if (self._fake_quant) else ""
        if self.block_sizes is not None:
            s += f" block_sizes={self._block_sizes},"
        else:
            s += f" axis={self._axis}" if self._axis is not None else " per-tensor"
        s += f" amax={self._short_amax()}"
        s += " pre_quant_scale" if self.pre_quant_scale is not None else ""
        s += " rotated" if self._rotate else ""
        s += (
            f" calibrator={self._calibrator.__class__.__name__}"
            if (self._calibrator is not None)
            else ""
        )
        if self._bias:
            s += f" bias={self._bias}"

        s += " quant" if (self._if_quant) else ""
        s += " calib" if (self._if_calib) else ""
        return s

    def _get_properties_for_modelopt_state(self):
        return (
            self.__dict__.keys()
            - nn.Module().__dict__.keys()
            - self._skip_properties_for_save_restore
        )

    def _get_pytorch_state_metadata(self):
        """Get Pytorch state metadata.

        Current we only store the shape of the state_dict values.
        """
        metadata = {"params": {}, "buffers": {}}
        for k, v in self._parameters.items():
            metadata["params"][k] = {"shape": v.shape, "dtype": v.dtype}
        for k, v in self._buffers.items():
            if k in self._non_persistent_buffers_set:
                continue
            metadata["buffers"][k] = {"shape": v.shape, "dtype": v.dtype}
        return metadata

    def _del_pytorch_state(self):
        # Lets delete the parameters and buffers
        self._parameters.clear()
        self._buffers.clear()
        self._non_persistent_buffers_set.clear()

    def _reset_pytorch_state_from_metadata(self, metadata: dict[str, Any]):
        # Lets delete existing parameters and buffers and create fresh ones
        self._del_pytorch_state()
        for k, v in metadata.get("params", {}).items():
            dtype = v.get("dtype", None)
            self.register_parameter(k, nn.Parameter(torch.empty(v["shape"], dtype=dtype)))
        for k, v in metadata.get("buffers", {}).items():
            dtype = v.get("dtype", None)
            self.register_buffer(k, torch.empty(v["shape"], dtype=dtype))

    def get_modelopt_state(self, properties_only: bool = False) -> dict[str, Any]:
        """Get meta state to be saved in checkpoint.

        If `properties_only` is True, only the quantizer properties such as `num_bits`, `axis` etc are included.
        For restoring the quantizer fully including the parameters and buffers, use `properties_only=False`.
        """
        modelopt_state = {}
        for k in self._get_properties_for_modelopt_state():
            modelopt_state[k] = getattr(self, k)

        if properties_only:
            return modelopt_state

        modelopt_state["_pytorch_state_metadata"] = self._get_pytorch_state_metadata()

        return modelopt_state

    def set_from_modelopt_state(self, modelopt_state, properties_only: bool = False):
        """Set meta state from checkpoint.

        If `properties_only` is True, only the quantizer properties such as `num_bits`, `axis` etc are included.
        For restoring the quantizer fully including the parameters and buffers, use `properties_only=False`.
        """
        # Set all properties except the skip properties; this is done for backward compatibility
        for key in modelopt_state.keys() - self._skip_properties_for_save_restore:
            setattr(self, key, modelopt_state[key])

        # Set the calibrator properties
        # TODO: This might not be sufficient for the custom calibrators - however there is no use-case for it yet
        for key in ["_num_bits", "_axis", "_unsigned"]:
            setattr(self._calibrator, key, getattr(self, key))

        if not properties_only:
            self._reset_pytorch_state_from_metadata(
                modelopt_state.get("_pytorch_state_metadata", {})
            )

    def sync_amax_across_distributed_group(self, parallel_group: DistributedProcessGroup):
        """Synchronize the amax across all ranks in the given group."""
        if parallel_group.is_initialized() and getattr(self, "_amax", None) is not None:
            try:
                dist.all_reduce(self._amax, op=dist.ReduceOp.MAX, group=parallel_group.group)
            except RuntimeError as e:
                # This error happens if the distributed backend is using GPU and
                # the tensor is not on GPU (or vice versa).
                warnings.warn(
                    f"Failed to synchronize amax: {e}, probably because the tensor is on a device which is not"
                    "supported by the current distributed backend. This warning can be ignored"
                    "if happening during modelopt restore."
                )

    @contextlib.contextmanager
    def disable_pre_quant_scale(self):
        """Context manager to turn off pre_quant_scale inside this quantizer."""
        was_enabled = self._enable_pre_quant_scale
        self._enable_pre_quant_scale = False
        try:
            yield
        finally:
            self._enable_pre_quant_scale = was_enabled

    def collect(self, inputs) -> None:
        """Collect calibration data."""
        if not self._if_calib or self._dynamic:
            return

        # Collect bias data if bias calibration is enabled
        if self.bias_calibrator is not None and self.bias_type == "static":
            self.bias_calibrator.collect(inputs)
            inputs = inputs - self.bias_calibrator.compute_bias()

        self._calibrator.collect(inputs)

    def _set_buffer(self, key, value):
        if hasattr(self, key):
            setattr(self, key, value)
        else:
            self.register_buffer(key, value)


class SequentialQuantizer(nn.Sequential):
    """A sequential container for  :class:`TensorQuantizer` modules.

    This modules is used to quantize a tensor in multiple formats sequentially. It takes as input
    :class:`TensorQuantizer` modules and containerize them similar to :class:`torch.nn.Sequential`.

    We delegate certain properties and methods to all contained quantizers.
    In the case of conflicts, the first quantizer's property or method takes priority.

    `SequentialQuantizer` is useful in cases like INT4 weights, FP8 activations where weight quantization is not the
    same as the gemm quantization. It allows for applying multiple quantization formats to the same tensor in sequence.

    Use `SequentialQuantizer` methods in lower level implementations for better code organization and readability.

    Args:
        quantizers (TensorQuantizer): :class:`TensorQuantizer` modules to be added to the container.

    """

    _delegated_properties = ["fake_quant", "is_enabled"]
    _delegated_methods = [
        "reset_amax",
        "disable",
        "enable",
        "load_calib_amax",
        "load_calib_bias",
    ]

    def __init__(self, *quantizers: TensorQuantizer):
        """Initialize SequentialQuantizer module."""
        super().__init__(*quantizers)
        assert all(isinstance(q, TensorQuantizer) for q in self), (
            "All quantizers must be a TensorQuantizer."
        )

    def __getattr__(self, name):
        """Delegate properties and methods to all contained quantizers."""
        if name in self._delegated_properties:
            # Return the property of the first quantizer
            return getattr(self[0], name)

        if name in self._delegated_methods:

            def method_wrapper(*args, **kwargs):
                outputs = getattr(self[0], name)(*args, **kwargs)
                for quantizer in self[1:]:
                    outputs = getattr(quantizer, name)(*args, **kwargs)
                return outputs

            return method_wrapper

        # Defer to super class for attributes not handled here
        return super().__getattr__(name)

    def __setattr__(self, name, value):
        if name in self._delegated_properties:
            for quantizer in self:
                setattr(quantizer, name, value)
        else:
            super().__setattr__(name, value)

    def get_modelopt_state(self) -> dict[str, Any]:
        """Get meta state to be saved in checkpoint."""
        return {"num_quantizers": len(self), "is_sequential_quantizer": True}

    def set_from_attribute_config(
        self,
        attributes: list[dict[str, Any] | QuantizerAttributeConfig]
        | dict[str, Any]
        | QuantizerAttributeConfig,
    ):
        """Set the attributes of contained quantizers from a list of attribute_dicts."""
        if not isinstance(attributes, (list, tuple)):
            assert isinstance(attributes, (dict, QuantizerAttributeConfig)), (
                "attributes must be a list or a dict."
            )
            attributes = [attributes] * len(self)

        for attribute, quantizer in zip(attributes, self):
            quantizer.set_from_attribute_config(attribute)

    @staticmethod
    @contextlib.contextmanager
    def convert_to_single_quantizer(model, indx: int = 0):
        """Replace instances of :class:`SequentialQuantizer` in the model with single `TensorQuantizer` quantizer.

        The quantizer indexed by ``indx`` from the sequential quantizer is used to replace it.
        This method is useful for individually calibrating the quantizers in a sequential quantizer.
        """
        original_sequential_quantizers: dict[nn.Module, list] = {}
        for name, module in list(model.named_modules()):
            if isinstance(module, SequentialQuantizer):
                assert len(module) > indx
                parent_module = model.get_submodule(name.rpartition(".")[0])
                if parent_module not in original_sequential_quantizers:
                    original_sequential_quantizers[parent_module] = []
                original_sequential_quantizers[parent_module].append(
                    (name.rpartition(".")[-1], module)
                )
                setattr(parent_module, name.rpartition(".")[-1], module[indx])

        yield

        for (
            parent_module,
            sequential_quantizers_list,
        ) in original_sequential_quantizers.items():
            for name, sequential_quantizer in sequential_quantizers_list:
                setattr(parent_module, name, sequential_quantizer)<|MERGE_RESOLUTION|>--- conflicted
+++ resolved
@@ -624,10 +624,6 @@
         amax = None
         if not self.is_mx_format:
             amax = self._get_amax(inputs)
-<<<<<<< HEAD
-            # self._validate_amax(amax)
-=======
->>>>>>> 340eb7a7
 
         if self.block_sizes is not None and self.block_sizes.get("type", "static") == "dynamic":
             # Block quantization, including dynamic and static block quantization
