# SPDX-FileCopyrightText: Copyright (c) 2024 NVIDIA CORPORATION & AFFILIATES. All rights reserved.
# SPDX-License-Identifier: Apache-2.0
#
# Licensed under the Apache License, Version 2.0 (the "License");
# you may not use this file except in compliance with the License.
# You may obtain a copy of the License at
#
# http://www.apache.org/licenses/LICENSE-2.0
#
# Unless required by applicable law or agreed to in writing, software
# distributed under the License is distributed on an "AS IS" BASIS,
# WITHOUT WARRANTIES OR CONDITIONS OF ANY KIND, either express or implied.
# See the License for the specific language governing permissions and
# limitations under the License.

"""Support quantization of diffusers layers."""

from collections.abc import Callable, Iterator
from functools import partial
from types import ModuleType
from typing import TYPE_CHECKING

import onnx
import torch
from diffusers.models.attention_processor import Attention
from diffusers.models.lora import LoRACompatibleConv, LoRACompatibleLinear
from torch.autograd import Function
from torch.nn import functional as F
from torch.onnx import symbolic_helper

if TYPE_CHECKING:
    if hasattr(torch.onnx._internal, "jit_utils"):
        from torch.onnx._internal.jit_utils import GraphContext
    else:  # torch >= 2.9
        from torch.onnx._internal.torchscript_exporter.jit_utils import GraphContext

from ..export_onnx import export_fp8_mha
from ..nn import (
    QuantConv2d,
    QuantInputBase,
    QuantLinear,
    QuantLinearConvBase,
    QuantModuleRegistry,
    TensorQuantizer,
)
from .custom import _QuantFunctionalMixin

onnx_dtype_map = {
    "BFloat16": onnx.TensorProto.BFLOAT16,
    "Float": onnx.TensorProto.FLOAT,
    "Float8": onnx.TensorProto.FLOAT8E4M3FN,
    "Half": onnx.TensorProto.FLOAT16,
    "INT8": onnx.TensorProto.INT8,
    "UINT8": onnx.TensorProto.UINT8,
}
mha_valid_precisions = {"Half", "BFloat16"}


class _QuantLoRACompatibleLinearConvBase(QuantLinearConvBase):
    def _setup(self):
        assert self.lora_layer is None, (
            f"To quantize {self}, lora_layer should be None. Please fuse the LoRA layer before"
            " quantization."
        )
        return super()._setup()


@QuantModuleRegistry.register({LoRACompatibleConv: "LoRACompatibleConv"})
class _QuantLoRACompatibleConv(_QuantLoRACompatibleLinearConvBase):
    default_quant_desc_weight = QuantConv2d.default_quant_desc_weight


@QuantModuleRegistry.register({LoRACompatibleLinear: "LoRACompatibleLinear"})
class _QuantLoRACompatibleLinear(_QuantLoRACompatibleLinearConvBase):
    default_quant_desc_weight = QuantLinear.default_quant_desc_weight


def _quantized_bmm(self, input, mat2, *args, **kwargs):
    attn, v = input, mat2
    return self.bmm2_output_quantizer(
        torch._bmm(self.softmax_quantizer(attn), self.v_bmm_quantizer(v), *args, **kwargs)
    )


def _quantized_baddbmm(self, input, batch1, batch2, *args, **kwargs):
    q, k = batch1, batch2
    return torch._baddbmm(input, self.q_bmm_quantizer(q), self.k_bmm_quantizer(k), *args, **kwargs)


def _quantized_sdpa(self, *args, **kwargs):
    fp8_sdpa = FP8SDPA.apply
    parameters = [
        "query",
        "key",
        "value",
        "attn_mask",
        "dropout_p",
        "is_causal",
        "scale",
        "q_quantized_scale",
        "k_quantized_scale",
        "v_quantized_scale",
        "high_precision_flag",
    ]
    default_values = [None, None, None, None, 0.0, False, None, None, None, None, "Half"]
    param_dict = dict(zip(parameters, default_values))
    for i, arg in enumerate(args):
        param_dict[parameters[i]] = arg
    param_dict.update(kwargs)
    fp8_sdpa_args = [param_dict[param] for param in parameters]
    while fp8_sdpa_args and fp8_sdpa_args[-1] is None:
        fp8_sdpa_args.pop()
    query, key, value = fp8_sdpa_args[:3]

    if not torch.onnx.is_in_onnx_export():
        query = self.q_bmm_quantizer(query)
        key = self.k_bmm_quantizer(key)
        value = self.v_bmm_quantizer(value)

    if (
        not self.q_bmm_quantizer._dynamic
        and not self.k_bmm_quantizer._dynamic
        and not self.v_bmm_quantizer._dynamic
    ):
        q_quantized_scale = self.q_bmm_quantizer._get_amax(query)
        k_quantized_scale = self.k_bmm_quantizer._get_amax(key)
        v_quantized_scale = self.v_bmm_quantizer._get_amax(value)
    else:
        assert (
            self.q_bmm_quantizer._dynamic
            and self.k_bmm_quantizer._dynamic
            and self.v_bmm_quantizer._dynamic
        ), "QKV QDQS must be in the same type"
        q_quantized_scale, k_quantized_scale, v_quantized_scale = None, None, None

    # Get block sizes lists for each quantizer if needed
    q_block_sizes = self.q_bmm_quantizer._get_block_sizes_list(query.shape)  # type: ignore[union-attr]
    k_block_sizes = self.k_bmm_quantizer._get_block_sizes_list(key.shape)  # type: ignore[union-attr]
    v_block_sizes = self.v_bmm_quantizer._get_block_sizes_list(value.shape)  # type: ignore[union-attr]

    # We don't need to calibrate the output of softmax
    return self.bmm2_output_quantizer(
        fp8_sdpa(
            query,
            key,
            value,
            *fp8_sdpa_args[3:7],
            q_quantized_scale,
            k_quantized_scale,
            v_quantized_scale,
            self.q_bmm_quantizer.trt_high_precision_dtype
            if hasattr(self.q_bmm_quantizer, "trt_high_precision_dtype")
            else "Half",
            self._disable_fp8_mha if hasattr(self, "_disable_fp8_mha") else True,
            q_block_sizes,
            k_block_sizes,
            v_block_sizes,
        )
    )


class _QuantAttention(_QuantFunctionalMixin):
    """FP8 processor for performing attention-related computations."""

    _functionals_to_replace = [
        (torch, "bmm", _quantized_bmm),
        (torch, "baddbmm", _quantized_baddbmm),
        (F, "scaled_dot_product_attention", _quantized_sdpa),
    ]

    @property
    def functionals_to_replace(self) -> Iterator[tuple[ModuleType, str, Callable]]:
        for package, func_name, quantized_func in self._functionals_to_replace:
            if not hasattr(package, func_name):
                continue
            quantized_func = partial(quantized_func, self)
            yield package, func_name, quantized_func

    def _setup(self):
        self.q_bmm_quantizer = TensorQuantizer(QuantInputBase.default_quant_desc_input)
        self.k_bmm_quantizer = TensorQuantizer(QuantInputBase.default_quant_desc_input)
        self.v_bmm_quantizer = TensorQuantizer(QuantInputBase.default_quant_desc_input)
        self.softmax_quantizer = TensorQuantizer(QuantInputBase.default_quant_desc_input)
        self.bmm2_output_quantizer = TensorQuantizer(QuantInputBase.default_quant_desc_input)


QuantModuleRegistry.register({Attention: "Attention"})(_QuantAttention)


original_scaled_dot_product_attention = F.scaled_dot_product_attention


class FP8SDPA(Function):
    """A customized FP8 SDPA op for the onnx export."""

    @staticmethod
    def forward(
        ctx,
        query,
        key,
        value,
        attn_mask=None,
        dropout_p=0.0,
        is_causal=False,
        scale=None,
        q_quantized_scale=None,
        k_quantized_scale=None,
        v_quantized_scale=None,
        high_precision_flag=None,
        disable_fp8_mha=True,
        q_block_shape: list | None = None,
        k_block_shape: list | None = None,
        v_block_shape: list | None = None,
    ):
        """Forward method."""
        ctx.save_for_backward(query, key, value, attn_mask)
        ctx.q_quantized_scale = q_quantized_scale
        ctx.k_quantized_scale = k_quantized_scale
        ctx.v_quantized_scale = v_quantized_scale
        # During runtime, ignore x or use it as needed
        return original_scaled_dot_product_attention(
            query,
            key,
            value,
            attn_mask=attn_mask,
            dropout_p=dropout_p,
            is_causal=is_causal,
            scale=scale,
        )

    @staticmethod
    @symbolic_helper.parse_args(
        "v", "v", "v", "v", "f", "b", "v", "t", "t", "t", "s", "b", "is", "is", "is"
    )
    def symbolic(
        g: "GraphContext",
        query: "torch._C.Value",
        key: "torch._C.Value",
        value: "torch._C.Value",
        attn_mask: "torch._C.Value | None" = None,
        dropout_p: float = 0.0,
        is_causal: bool = False,
<<<<<<< HEAD
        scale: torch._C.Value | None = None,
        q_quantized_scale: float | None = 1.0,
        k_quantized_scale: float | None = 1.0,
        v_quantized_scale: float | None = 1.0,
=======
        scale: "torch._C.Value | None" = None,
        q_quantized_scale: float = 1.0,
        k_quantized_scale: float = 1.0,
        v_quantized_scale: float = 1.0,
>>>>>>> 17439e65
        high_precision_flag: str = "Half",
        disable_fp8_mha: bool = True,
        q_block_shape: list | None = None,
        k_block_shape: list | None = None,
        v_block_shape: list | None = None,
    ):
        """Symbolic method."""
        return export_fp8_mha(
            g,
            query,
            key,
            value,
            attn_mask,
            dropout_p,
            is_causal,
            scale,
            q_quantized_scale,
            k_quantized_scale,
            v_quantized_scale,
            high_precision_flag,
            disable_fp8_mha,
            q_block_shape,
            k_block_shape,
            v_block_shape,
        )<|MERGE_RESOLUTION|>--- conflicted
+++ resolved
@@ -240,17 +240,10 @@
         attn_mask: "torch._C.Value | None" = None,
         dropout_p: float = 0.0,
         is_causal: bool = False,
-<<<<<<< HEAD
         scale: torch._C.Value | None = None,
         q_quantized_scale: float | None = 1.0,
         k_quantized_scale: float | None = 1.0,
         v_quantized_scale: float | None = 1.0,
-=======
-        scale: "torch._C.Value | None" = None,
-        q_quantized_scale: float = 1.0,
-        k_quantized_scale: float = 1.0,
-        v_quantized_scale: float = 1.0,
->>>>>>> 17439e65
         high_precision_flag: str = "Half",
         disable_fp8_mha: bool = True,
         q_block_shape: list | None = None,
