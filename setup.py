# SPDX-FileCopyrightText: Copyright (c) 2024 NVIDIA CORPORATION & AFFILIATES. All rights reserved.
# SPDX-License-Identifier: Apache-2.0
#
# Licensed under the Apache License, Version 2.0 (the "License");
# you may not use this file except in compliance with the License.
# You may obtain a copy of the License at
#
# http://www.apache.org/licenses/LICENSE-2.0
#
# Unless required by applicable law or agreed to in writing, software
# distributed under the License is distributed on an "AS IS" BASIS,
# WITHOUT WARRANTIES OR CONDITIONS OF ANY KIND, either express or implied.
# See the License for the specific language governing permissions and
# limitations under the License.

"""The package setup script for modelopt customizing certain aspects of the installation process."""

import setuptools
from setuptools_scm import get_version

# TODO: Set fallback_version to X.Y.Z release version when creating the release branch
version = get_version(root=".", fallback_version="0.0.0")

# Required and optional dependencies ###############################################################
required_deps = [
    # Common
    "ninja",  # for faster building of C++ / CUDA extensions
    "numpy",
    "packaging",
    "pydantic>=2.0",
    "nvidia-ml-py>=12",
    "rich",
    "scipy",
    "tqdm",
    # modelopt.torch
    "pulp",
    "regex",
    "safetensors",
    "torch>=2.6",
    "torchprofile>=0.0.4",
]

optional_deps = {
    "onnx": [
        "cppimport",
        "cupy-cuda12x; platform_machine != 'aarch64' and platform_system != 'Darwin'",
        "ml_dtypes",  # for bfloat16 conversion
        "onnx-graphsurgeon",
        "onnx~=1.19.0",
        "onnxconverter-common~=1.16.0",
        "onnxruntime~=1.22.0 ; platform_machine == 'aarch64' or platform_system == 'Darwin'",
        "onnxruntime-gpu~=1.22.0 ; platform_machine != 'aarch64' and platform_system != 'Darwin' and platform_system != 'Windows'",  # noqa: E501
        "onnxruntime-directml==1.20.0; platform_system == 'Windows'",
        "onnxscript",  # For test_onnx_dynamo_export unit test
        "onnxsim ; python_version < '3.12' and platform_machine != 'aarch64'",
        "polygraphy>=0.49.22",
    ],
    "hf": [
        "accelerate>=1.0.0",
        "datasets>=3.0.0",
        "diffusers>=0.32.2",
        "huggingface_hub>=0.24.0",
        "peft>=0.17.0",
        "transformers>=4.53,<5.0",  # Should match modelopt/torch/__init__.py and tox.ini
        "deepspeed>=0.9.6 ; platform_system != 'Darwin' and platform_system != 'Windows'",
    ],
    # linter tools
    "dev-lint": [
        "bandit[toml]==1.7.9",  # security/compliance checks
        "mypy==1.17.1",
        "pre-commit==4.3.0",
        "ruff==0.12.11",
    ],
    # testing
    "dev-test": [
        "coverage",
        "pytest",
        "pytest-cov",
        "pytest-timeout",
        "timm",
        "torchvision",
        "torch-geometric",
        "tox>4.18",
        "tox-current-env>=0.0.12",
    ],
    # docs
    "dev-docs": [
        "autodoc_pydantic>=2.1.0",
        "sphinx~=8.1.0",
        "sphinx-argparse>=0.5.2",
        "sphinx-autobuild>=2024.10.3",
        "sphinx-copybutton>=0.5.2",
        "sphinx-inline-tabs>=2023.4.21",
        "sphinx-rtd-theme~=3.0.0",  # 3.0 does not show version, which we want as Linux & Windows have separate releases
        "sphinx-togglebutton>=0.3.2",
    ],
    # build/packaging tools
    "dev-build": [
        "cython",
        "setuptools>=80",
        "setuptools-scm>=8",
    ],
    # Dependedencies for modelopt.torch._compress subpackage
<<<<<<< HEAD
    "compress": ["fire", "hydra-core==1.3.2", "omegaconf==2.3.0", "lru-dict"],
=======
    "compress": [
        "fire",
        "hydra-core==1.3.2",
        "omegaconf==2.3.0",
        "wandb~=0.17.5",
        "lru-dict",
        "typeguard",
        "pandas",
        "immutabledict",
    ],
>>>>>>> 954103ed
}

# create "compound" optional dependencies
optional_deps["all"] = [
    deps for k in optional_deps if not k.startswith("dev") for deps in optional_deps[k]
]
optional_deps["dev"] = [deps for k in optional_deps for deps in optional_deps[k]]


if __name__ == "__main__":
    setuptools.setup(
        name="nvidia-modelopt",
        version=version,
        description="Nvidia TensorRT Model Optimizer: a unified model optimization and deployment toolkit.",
        long_description="Checkout https://github.com/nvidia/TensorRT-Model-Optimizer for more information.",
        long_description_content_type="text/markdown",
        author="NVIDIA Corporation",
        url="https://github.com/NVIDIA/TensorRT-Model-Optimizer",
        license="Apache 2.0",
        license_files=("LICENSE_HEADER",),
        classifiers=[
            "Programming Language :: Python :: 3",
            "Intended Audience :: Developers",
            "Intended Audience :: Science/Research",
            "Topic :: Scientific/Engineering :: Artificial Intelligence",
        ],
        python_requires=">=3.10,<3.13",
        install_requires=required_deps,
        extras_require=optional_deps,
        packages=setuptools.find_namespace_packages(include=["modelopt*"]),
        package_dir={"": "."},
        package_data={"modelopt": ["**/*.h", "**/*.cpp", "**/*.cu"]},
    )<|MERGE_RESOLUTION|>--- conflicted
+++ resolved
@@ -101,9 +101,6 @@
         "setuptools-scm>=8",
     ],
     # Dependedencies for modelopt.torch._compress subpackage
-<<<<<<< HEAD
-    "compress": ["fire", "hydra-core==1.3.2", "omegaconf==2.3.0", "lru-dict"],
-=======
     "compress": [
         "fire",
         "hydra-core==1.3.2",
@@ -114,7 +111,6 @@
         "pandas",
         "immutabledict",
     ],
->>>>>>> 954103ed
 }
 
 # create "compound" optional dependencies
