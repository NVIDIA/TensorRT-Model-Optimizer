--- conflicted
+++ resolved
@@ -965,12 +965,9 @@
             model_config.model_type,
             quant_config.format,
             quantize_mha=quant_config.quantize_mha,
-<<<<<<< HEAD
-=======
         )
         logger.info(
             f"Quantization process completed successfully! Time taken = {time.time() - s} seconds"
->>>>>>> fcbdc315
         )
 
     except Exception as e:
