--- conflicted
+++ resolved
@@ -4,38 +4,8 @@
    "cell_type": "markdown",
    "metadata": {},
    "source": [
-<<<<<<< HEAD
-    "Synthesize data for speculative decoding training\n",
-    "\n",
-    "The speculative decoding medule needs to learn to predict tokens from the base model. Therefore, we need to prepare the data generated from the base model.\n",
-    "Note: if the target base model is a quantized version, the synthesized data should be generated using the quantized model."
-   ]
-  },
-  {
-   "cell_type": "markdown",
-   "metadata": {},
-   "source": [
-    "First, quantize the base model (Llama-3.2-1B-Instruct) into FP8 and export to unified export format."
-   ]
-  },
-  {
-   "cell_type": "code",
-   "execution_count": null,
-   "metadata": {},
-   "outputs": [],
-   "source": [
-    "!python llm_ptq/hf_ptq.py --pyt_ckpt_path meta-llama/Llama-3.2-1B-Instruct --qformat fp8 --batch_size 1 --export_path /tmp/llama3.2_1B_fp8"
-   ]
-  },
-  {
-   "cell_type": "markdown",
-   "metadata": {},
-   "source": [
-    "Next, download the Daring-Anteater dataset."
-=======
     "## Prepare Data\n",
     "In this example, we use the Daring-Anteater dataset. For improved accuracy, please refer to the [Data Synthesis Section](https://github.com/NVIDIA/TensorRT-Model-Optimizer/tree/main/examples/speculative_decoding#optional-data-synthesis) in the README."
->>>>>>> 461980e6
    ]
   },
   {
