--- conflicted
+++ resolved
@@ -65,11 +65,7 @@
 "*/_[a-zA-Z]*" = ["D"]           # Private packages (_abc/*.py) or modules (_xyz.py)
 "*.ipynb" = ["D", "E501"]        # Ignore missing docstrings or line length for Jupyter notebooks
 "modelopt/torch/quantization/triton/*" = ["N803", "N806", "E731"]  # triton style
-<<<<<<< HEAD
 "modelopt/torch/_compress/*" = ["C4", "D", "E", "F", "FURB", "ISC", "N", "PERF", "PGH", "PIE", "PLE", "PLR", "PT", "RUF", "SIM", "TC", "UP", "W"]  # TODO:Disabled for now, will enable later, once all puzzletron code is migrated
-=======
-"modelopt/torch/_compress/*" = ["C4", "D", "E", "F", "FURB", "I", "ISC", "N", "PERF", "PGH", "PIE", "PLE", "PLR", "PT", "RUF", "SIM", "TC", "UP", "W"]  # TODO:Disabled for now, will enable later, once all puzzletron code is migrated
->>>>>>> 194b5325
 
 
 [tool.ruff.lint.pycodestyle]
