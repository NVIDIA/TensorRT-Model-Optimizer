--- conflicted
+++ resolved
@@ -62,16 +62,10 @@
 "__init__.py" = ["F401", "F403"]
 "examples/*" = ["D"]
 "tests/*" = ["B017", "D", "E402", "PT012"]
-<<<<<<< HEAD
 "*/_[a-zA-Z]*" = ["D"]           # Private packages (_abc/*.py) or modules (_xyz.py)
 "*.ipynb" = ["D", "E501"]        # Ignore missing docstrings or line length for Jupyter notebooks
 "modelopt/torch/quantization/triton/*" = ["N803", "N806", "E731"]  # triton style
 "modelopt/torch/_compress/*" = ["C4", "D", "E", "F", "FURB", "I", "ISC", "N", "PERF", "PGH", "PIE", "PLE", "PLR", "PT", "RUF", "SIM", "TC", "UP", "W"]  # TODO:Disabled for now, will enable later, once all puzzletron code is migrated
-=======
-"*/_[a-zA-Z]*" = ["D"] # Private packages (_abc/*.py) or modules (_xyz.py)
-"*.ipynb" = ["D", "E501"] # Ignore missing docstrings or line length for Jupyter notebooks
-"modelopt/torch/quantization/triton/*" = ["N803", "N806", "E731"] # triton style
->>>>>>> f10be0d4
 
 
 [tool.ruff.lint.pycodestyle]
