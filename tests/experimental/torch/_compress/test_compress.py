--- conflicted
+++ resolved
@@ -43,12 +43,6 @@
 # --image gitlab-master.nvidia.com/deci/puzzletron:modelopt_main \
 # --workdir $MODELOPT SRC DIRECTORY --interactive --gpu 1
 #
-<<<<<<< HEAD
-# pip install mip
-# pip install lru-dict
-#
-=======
->>>>>>> 866e4001
 # export PYTHONPATH=$PYTHONPATH:.:/workspace/puzzletron/v1
 #
 # pytest -s -v ./tests/experimental/torch/_compress/test_compress.py::test_compress -o addopts=""
